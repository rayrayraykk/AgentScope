let editor;
let currentZIndex = 0;

let mobile_item_selec;
let mobile_last_move;

let importQueue;
let dataToImportStep;
let currentImportIndex;
let accumulatedImportData;
let descriptionStep;


let nameToHtmlFile = {
    'welcome': 'welcome.html',
    'dashscope_chat': 'model-dashscope-chat.html',
    'openai_chat': 'model-openai-chat.html',
    'post_api_chat': 'model-post-api-chat.html',
    'post_api_dall_e': 'model-post-api-dall-e.html',
    'dashscope_image_synthesis': 'model-wanx.html',
    'Message': 'message-msg.html',
    'DialogAgent': 'agent-dialogagent.html',
    'UserAgent': 'agent-useragent.html',
    'TextToImageAgent': 'agent-texttoimageagent.html',
    'DictDialogAgent': 'agent-dictdialogagent.html',
    'ReActAgent': 'agent-reactagent.html',
    'Placeholder': 'pipeline-placeholder.html',
    'MsgHub': 'pipeline-msghub.html',
    'SequentialPipeline': 'pipeline-sequentialpipeline.html',
    'ForLoopPipeline': 'pipeline-forlooppipeline.html',
    'WhileLoopPipeline': 'pipeline-whilelooppipeline.html',
    'IfElsePipeline': 'pipeline-ifelsepipeline.html',
    'SwitchPipeline': 'pipeline-switchpipeline.html',
    'BingSearchService': 'service-bing-search.html',
    'GoogleSearchService': 'service-google-search.html',
    'PythonService': 'service-execute-python.html',
    'ReadTextService': 'service-read-text.html',
    'WriteTextService': 'service-write-text.html',
<<<<<<< HEAD
    'Post': 'tool-post.html'
=======
    'ImageComposition': 'tool-image-composition.html'
>>>>>>> 0d6a728c
}

// Cache the loaded html files
let htmlCache = {};

// When clicking the sidebar item, it will expand/collapse the next content
function onClickSidebarSubItem(element) {
    element.classList.toggle("active");
    let content = element.nextElementSibling;
    if (content.style.display === "block") {
        content.style.display = "none";
    } else {
        content.style.display = "block";
    }
}


// Load html source code dynamically
async function fetchHtml(fileName) {
    try {
        let filePath = 'static/html-drag-components/' + fileName;
        const response = await fetch(filePath);
        if (!response.ok) {
            throw new Error('Fail to load ' + filePath);
        }
        return await response.text();
    } catch (error) {
        return error;
    }
}


async function initializeWorkstationPage() {
    console.log("Initialize Workstation Page")
    // Initialize the Drawflow editor
    let id = document.getElementById("drawflow");
    editor = new Drawflow(id);
    editor.reroute = true;
    editor.createCurvature = function createCurvature(start_pos_x, start_pos_y, end_pos_x, end_pos_y, curvature_value, type) {
        var line_x = start_pos_x;
        var line_y = start_pos_y;
        var x = end_pos_x;
        var y = end_pos_y;
        var curvature = curvature_value;
        //type openclose open close other
        switch (type) {
            case 'open':
                if (start_pos_x >= end_pos_x) {
                    var hx1 = line_x + Math.abs(x - line_x) * curvature;
                    var hx2 = x - Math.abs(x - line_x) * (curvature * -1);
                } else {
                    var hx1 = line_x + Math.abs(x - line_x) * curvature;
                    var hx2 = x - Math.abs(x - line_x) * curvature;
                }
                return ' M ' + line_x + ' ' + line_y + ' C ' + hx1 + ' ' + line_y + ' ' + hx2 + ' ' + y + ' ' + x + '  ' + y;

            case 'close':
                if (start_pos_x >= end_pos_x) {
                    var hx1 = line_x + Math.abs(x - line_x) * (curvature * -1);
                    var hx2 = x - Math.abs(x - line_x) * curvature;
                } else {
                    var hx1 = line_x + Math.abs(x - line_x) * curvature;
                    var hx2 = x - Math.abs(x - line_x) * curvature;
                }                                                                                                                  //M0 75H10L5 80L0 75Z
                return ' M ' + line_x + ' ' + line_y + ' C ' + hx1 + ' ' + line_y + ' ' + hx2 + ' ' + y + ' ' + x + '  ' + y + ' M ' + (x - 11) + ' ' + y + ' L' + (x - 20) + ' ' + (y - 5) + '  L' + (x - 20) + ' ' + (y + 5) + 'Z';

            case 'other':
                if (start_pos_x >= end_pos_x) {
                    var hx1 = line_x + Math.abs(x - line_x) * (curvature * -1);
                    var hx2 = x - Math.abs(x - line_x) * (curvature * -1);
                } else {
                    var hx1 = line_x + Math.abs(x - line_x) * curvature;
                    var hx2 = x - Math.abs(x - line_x) * curvature;
                }
                return ' M ' + line_x + ' ' + line_y + ' C ' + hx1 + ' ' + line_y + ' ' + hx2 + ' ' + y + ' ' + x + '  ' + y;

            default:
                var hx1 = line_x + Math.abs(x - line_x) * curvature;
                var hx2 = x - Math.abs(x - line_x) * curvature;

                return ' M ' + line_x + ' ' + line_y + ' C ' + hx1 + ' ' + line_y + ' ' + hx2 + ' ' + y + ' ' + x + '  ' + y + ' M ' + (x - 11) + ' ' + y + ' L' + (x - 20) + ' ' + (y - 5) + '  L' + (x - 20) + ' ' + (y + 5) + 'Z';
        }
    }
    editor.start();
    editor.zoom_out();

    let welcome = await fetchHtml('welcome.html');
    const welcomeID = editor.addNode('welcome', 0, 0, 50, 50, 'welcome', {}, welcome);
    setupNodeListeners(welcomeID);

    editor.on('nodeCreated', function (id) {
        console.log("Node created " + id);
        disableButtons();
        makeNodeTop(id);
        setupNodeListeners(id);
        setupNodeCopyListens(id);
        addEventListenersToNumberInputs(id);
        setupTextInputListeners(id);
    })

    editor.on('nodeRemoved', function (id) {
        console.log("Node removed " + id);
        disableButtons();
        Object.keys(editor.drawflow.drawflow[editor.module].data).forEach(nodeKey => {
            var node = editor.drawflow.drawflow[editor.module].data[nodeKey];
            var nodeData =
                editor.drawflow.drawflow[editor.module].data[nodeKey].data;
            console.log("nodeKey", nodeKey);
            console.log("node", node);
            console.log("nodeData", nodeData);
            console.log("id", id);

            if (nodeData && nodeData.copies) {
                console.log("Array.isArray(nodeData.copies)", Array.isArray(nodeData.copies))
                if (nodeData.copies.includes(id)) {
                    console.log("nodeData.copies", nodeData.copies);
                    console.log("nodeData.copies.includes(id)",
                        nodeData.copies.includes(id));
                    var index = nodeData.copies.indexOf(id);
                    console.log("index", index);
                    if (index > -1) {
                        nodeData.copies.splice(index, 1);
                        editor.updateNodeDataFromId(nodeKey, nodeData);
                    }
                }
            }
        })
    })

    editor.on('nodeSelected', function (id) {
        console.log("Node selected " + id);
        makeNodeTop(id);
    })

    editor.on('moduleCreated', function (name) {
        console.log("Module Created " + name);
    })

    editor.on('moduleChanged', function (name) {
        console.log("Module Changed " + name);
    })

    editor.on('connectionCreated', function (connection) {
        console.log('Connection created');
        console.log(connection);
        disableButtons();
    })

    editor.on('connectionRemoved', function (connection) {
        console.log('Connection removed');
        console.log(connection);
        disableButtons();
    })

    editor.on('mouseMove', function (position) {
        // console.log('Position mouse x:' + position.x + ' y:' + position.y);
    })

    editor.on('nodeMoved', function (id) {
        console.log("Node moved " + id);
        disableButtons();
    })

    editor.on('zoom', function (zoom) {
        console.log('Zoom level ' + zoom);
    })

    editor.on('translate', function (position) {
        console.log('Translate x:' + position.x + ' y:' + position.y);
    })

    editor.on('addReroute', function (id) {
        console.log("Reroute added " + id);
    })

    editor.on('removeReroute', function (id) {
        console.log("Reroute removed " + id);
    })

    editor.selectNode = function (id) {
        if (this.node_selected != null) {
            this.node_selected.classList.remove("selected");
            if (this.node_selected !== this.ele_selected) {
                this.dispatch('nodeUnselected', true);
            }
        }
        const element = document.querySelector(`#node-${id}`);
        this.ele_selected = element;
        this.node_selected = element;
        this.node_selected.classList.add("selected");
        if (this.node_selected !== this.ele_selected) {
            this.node_selected = element;
            this.node_selected.classList.add('selected');
            this.dispatch('nodeSelected', this.ele_selected.id.slice(5));
        }
        console.log(id)
    }

    let last_x = 0;
    let last_y = 0;
    let dragElementHover = null;

    editor.on("mouseMove", ({x, y}) => {
        const hoverEles = document.elementsFromPoint(x, y);
        const nextGroup = hoverEles.find(ele => ele.classList.contains('GROUP') && (!editor.node_selected || ele.id !== editor.node_selected.id));

        if (nextGroup) {
            if (dragElementHover !== nextGroup) {
                if (dragElementHover) {
                    dragElementHover.classList.remove("hover-drop");
                }
                dragElementHover = nextGroup;
                dragElementHover.classList.add("hover-drop");
            }
        } else if (dragElementHover) {
            dragElementHover.classList.remove("hover-drop");
            dragElementHover = null;
        }

        if (editor.node_selected && editor.drag) {
            const selectedNodeId = editor.node_selected.id.slice(5);
            var dx = (last_x - x) * editor.precanvas.clientWidth / (editor.precanvas.clientWidth * editor.zoom);
            var dy = (last_y - y) * editor.precanvas.clientHeight / (editor.precanvas.clientHeight * editor.zoom);

            if (editor.node_selected.classList.contains("GROUP")) {
                moveGroupNodes(selectedNodeId, -dx, -dy);
            }
        } else {
            if (dragElementHover) {
                dragElementHover.classList.remove("hover-drop");
                dragElementHover = null;
            }
        }

        last_x = x;
        last_y = y;
    });

    editor.on("nodeMoved", (id) => {
        const dragNode = id;
        if (dragElementHover !== null) {
            const dropNode = dragElementHover.id.slice(5);
            if (dragNode !== dropNode) {
                removeOfGroupNode(dragNode);
                dragElementHover.classList.remove("hover-drop");
                const dropNodeInfo = editor.getNodeFromId(dropNode);
                const dropNodeInfoData = dropNodeInfo.data;
                if (dropNodeInfoData.elements.indexOf(dragNode) === -1) {
                    dropNodeInfoData.elements.push(dragNode);
                    editor.updateNodeDataFromId(dropNode, dropNodeInfoData);
                    // remove connections
                    editor.removeConnectionNodeId('node-' + id);
                    // Hide the ports when node is inside the group
                    togglePortsDisplay(dragNode, 'none');
                    const dragNodeData = editor.getNodeFromId(dragNode);
                    if (dragNodeData.class !== "GROUP") {
                        collapseNode(dragNode);
                    }
                }
            }
            dragElementHover = null;
        } else {
            // If the node is moved outside of any group, show the ports
            togglePortsDisplay(dragNode, '');
            removeOfGroupNode(dragNode);
        }
    })

    editor.on("nodeRemoved", (id) => {
        removeOfGroupNode(id);
    });

    /* DRAG EVENT */

    /* Mouse and Touch Actions */

    var elements = document.getElementsByClassName('workstation-sidebar-dragitem');
    for (var i = 0; i < elements.length; i++) {
        elements[i].addEventListener('touchend', drop, false);
        elements[i].addEventListener('touchmove', positionMobile, false);
        elements[i].addEventListener('touchstart', drag, false);
    }

    mobile_item_selec = '';
    mobile_last_move = null;

    importQueue = [];
    currentImportIndex = 0;
    accumulatedImportData = {};
    descriptionStep = [];
    console.log("importQueue", importQueue)

    document.getElementById('surveyButton').addEventListener('click', function () {
        window.open('https://survey.aliyun.com/apps/zhiliao/vgpTppn22', '_blank');
    });

    document.getElementById('surveyClose').addEventListener('click', function () {
        hideSurveyModal();
    });

    setTimeout(showSurveyModal, 30000);
}


function makeNodeTop(id) {
    const node = document.getElementById(`node-${id}`);
    const nodeInfo = editor.getNodeFromId(id);

    if (nodeInfo) {
        console.log("currentZIndex: " + currentZIndex);
        currentZIndex += 1;
        node.style.zIndex = currentZIndex;

        if (nodeInfo.class === 'GROUP') {
            nodeInfo.data.elements.forEach((elementId) => {
                makeNodeTop(elementId);
            });
        }
    }
}


function moveGroupNodes(groupId, dx, dy) {
    const groupInfo = editor.getNodeFromId(groupId);
    const elements = groupInfo.data.elements || [];
    elements.forEach(eleId => {
        const eleNode = document.getElementById(`node-${eleId}`);
        const eleNodeInfo = editor.getNodeFromId(eleId);

        if (eleNode) {
            const nodeData = editor.drawflow.drawflow[editor.module].data[eleId];
            const newPosX = nodeData.pos_x + dx;
            const newPosY = nodeData.pos_y + dy;

            eleNode.style.left = newPosX + "px";
            eleNode.style.top = newPosY + "px";

            if (editor.drawflow.drawflow[editor.module] &&
                editor.drawflow.drawflow[editor.module].data &&
                editor.drawflow.drawflow[editor.module].data[eleId]) {
                editor.drawflow.drawflow[editor.module].data[eleId].pos_x = newPosX;
                editor.drawflow.drawflow[editor.module].data[eleId].pos_y = newPosY;
            }

            editor.updateConnectionNodes(`node-${eleId}`);
        }

        if (eleNodeInfo.class && eleNodeInfo.class === "GROUP") {
            moveGroupNodes(eleId, dx, dy);
        }
    });
}


function collapseNode(nodeId) {
    const nodeElement = document.getElementById(`node-${nodeId}`);
    const contentBox = nodeElement.querySelector('.box');
    const toggleArrow = nodeElement.querySelector('.toggle-arrow');

    contentBox.classList.add('hidden');
    toggleArrow.textContent = "\u25BC";
}


function togglePortsDisplay(nodeId, displayStyle) {
    const nodeElement = document.querySelector(`#node-${nodeId}`);
    if (nodeElement) {
        const inputs = nodeElement.querySelectorAll('.inputs .input');
        const outputs = nodeElement.querySelectorAll('.outputs .output');
        inputs.forEach(input => {
            input.style.display = displayStyle;
        });
        outputs.forEach(output => {
            output.style.display = displayStyle;
        });
    }
}


function removeOfGroupNode(id) {
    Object.keys(editor.drawflow.drawflow[editor.module].data).forEach(ele => {
        if (editor.drawflow.drawflow[editor.module].data[ele].class === "GROUP") {
            const findIndex = editor.drawflow.drawflow[editor.module].data[ele].data.elements.indexOf(id);
            if (findIndex !== -1) {
                editor.drawflow.drawflow[editor.module].data[ele].data.elements.splice(findIndex, 1);
            }
        }
    })
}


function positionMobile(ev) {
    mobile_last_move = ev;
}


function allowDrop(ev) {
    ev.preventDefault();
}


function drag(ev) {
    if (ev.type === "touchstart") {
        mobile_item_selec = ev.target.closest(".workstation-sidebar-dragitem").getAttribute('data-node');
    } else {
        ev.dataTransfer.setData("node", ev.target.getAttribute('data-node'));
    }
}


function drop(ev) {
    if (ev.type === "touchend") {
        var parentdrawflow = document.elementFromPoint(mobile_last_move.touches[0].clientX, mobile_last_move.touches[0].clientY).closest("#drawflow");
        if (parentdrawflow != null) {
            addNodeToDrawFlow(mobile_item_selec, mobile_last_move.touches[0].clientX, mobile_last_move.touches[0].clientY);
        }
        mobile_item_selec = '';
    } else {
        ev.preventDefault();
        var data = ev.dataTransfer.getData("node");
        addNodeToDrawFlow(data, ev.clientX, ev.clientY);
    }

}


async function addNodeToDrawFlow(name, pos_x, pos_y) {
    if (editor.editor_mode === 'fixed') {
        return false;
    }
    pos_x = pos_x * (editor.precanvas.clientWidth / (editor.precanvas.clientWidth * editor.zoom)) - (editor.precanvas.getBoundingClientRect().x * (editor.precanvas.clientWidth / (editor.precanvas.clientWidth * editor.zoom)));
    pos_y = pos_y * (editor.precanvas.clientHeight / (editor.precanvas.clientHeight * editor.zoom)) - (editor.precanvas.getBoundingClientRect().y * (editor.precanvas.clientHeight / (editor.precanvas.clientHeight * editor.zoom)));

    var htmlSourceCode = await fetchHtmlSourceCodeByName(name);

    switch (name) {
        // Workflow-Model
        case 'dashscope_chat':
            const dashscope_chatId = editor.addNode('dashscope_chat', 0, 0, pos_x,
                pos_y,
                'dashscope_chat', {
                    "args":
                        {
                            "config_name": '',
                            "model_name": '',
                            "api_key": '',
                            "temperature": 0.0,
                            "seed": 0,
                            "model_type": 'dashscope_chat',
                            "messages_key": 'input'
                        }
                },
                htmlSourceCode);
            addEventListenersToNumberInputs(dashscope_chatId);
            break;

        case 'openai_chat':
            const openai_chatId = editor.addNode('openai_chat', 0, 0, pos_x,
                pos_y,
                'openai_chat', {
                    "args":
                        {
                            "config_name": '',
                            "model_name": '',
                            "api_key": '',
                            "temperature": 0.0,
                            "seed": 0,
                            "model_type": 'openai_chat',
                            "messages_key": 'messages'
                        }
                },
                htmlSourceCode);
            addEventListenersToNumberInputs(openai_chatId);
            break;

        case 'post_api_chat':
            const post_api_chatId = editor.addNode('post_api_chat', 0, 0, pos_x, pos_y,
                'post_api_chat', {
                    "args":
                        {
                            "config_name": '',
                            "api_url": '',
                            "headers": {
                                "content_type": 'application/json',
                                "authorization": '',
                            },
                            "json_args": {
                                "model": '',
                                "temperature": 0.0,
                                "seed": 0,
                            },
                            "model_type": 'post_api_chat',
                            "messages_key": 'messages'
                        }
                },
                htmlSourceCode);
            addEventListenersToNumberInputs(post_api_chatId);
            break;

        case 'post_api_dall_e':
            const post_api_dall_eId = editor.addNode('post_api_dall_e', 0,
                0,
                pos_x, pos_y,
                'post_api_dall_e', {
                    "args":
                        {
                            "config_name": '',
                            "api_url": '',
                            "headers": {
                                "content_type": 'application/json',
                                "authorization": '',
                            },
                            "json_args": {
                                "model": '',
                                "n": 1,
                                "size": "",
                                "temperature": 0.0,
                                "seed": 0,
                            },
                            "model_type": 'post_api_dall_e',
                            "messages_key": 'prompt'
                        }
                },
                htmlSourceCode);
            addEventListenersToNumberInputs(post_api_dall_eId);
            break;

        case 'dashscope_image_synthesis':
            const dashscope_image_synthesisId = editor.addNode('dashscope_image_synthesis', 0,
                0,
                pos_x, pos_y,
                'dashscope_image_synthesis', {
                    "args":
                        {
                            "config_name": '',
                            "model_name": '',
                            "generate_args": {
                                "n": 1,
                                "size": "",
                                "temperature": 0.0,
                                "seed": 0,
                            },
                            "model_type": 'dashscope_image_synthesis',
                            "messages_key": 'prompt'
                        }
                }, htmlSourceCode);
            addEventListenersToNumberInputs(dashscope_image_synthesisId);
            break;

        // Message
        case 'Message':
            editor.addNode('Message', 1, 1, pos_x,
                pos_y, 'Message', {
                    "args":
                        {
                            "name": '',
                            "content": '',
                            "url": ''
                        }
                }, htmlSourceCode);
            break;

        // Workflow-Agent
        case 'DialogAgent':
            const DialogAgentID = editor.addNode('DialogAgent', 1, 1,
                pos_x,
                pos_y,
                'DialogAgent', {
                    "args": {
                        "name": '',
                        "sys_prompt": '',
                        "model_config_name": ''
                    }
                }, htmlSourceCode);
            var nodeElement = document.querySelector(`#node-${DialogAgentID} .node-id`);
            if (nodeElement) {
                nodeElement.textContent = DialogAgentID;
            }
            break;

        case 'UserAgent':
            const UserAgentID = editor.addNode('UserAgent', 1, 1, pos_x,
                pos_y, 'UserAgent', {
                    "args": {"name": 'User'}
                }, htmlSourceCode);
            var nodeElement = document.querySelector(`#node-${UserAgentID} .node-id`);
            if (nodeElement) {
                nodeElement.textContent = UserAgentID;
            }
            break;

        case 'TextToImageAgent':
            const TextToImageAgentID =
                editor.addNode('TextToImageAgent', 1,
                    1, pos_x, pos_y,
                    'TextToImageAgent', {
                        "args": {
                            "name": '',
                            "model_config_name": ''
                        }
                    }, htmlSourceCode);
            var nodeElement = document.querySelector(`#node-${TextToImageAgentID} .node-id`);
            if (nodeElement) {
                nodeElement.textContent = TextToImageAgentID;
            }
            break;

        case 'DictDialogAgent':
            const DictDialogAgentID = editor.addNode('DictDialogAgent', 1,
                1, pos_x, pos_y,
                'DictDialogAgent', {
                    "args": {
                        "name": '',
                        "sys_prompt": '',
                        "model_config_name": '',
                        "parse_func": '',
                        "fault_handler": '',
                        "max_retries": 3,
                    }
                }, htmlSourceCode);
            var nodeElement = document.querySelector(`#node-${DictDialogAgentID} .node-id`);
            if (nodeElement) {
                nodeElement.textContent = DictDialogAgentID;
            }
            break;

        case 'ReActAgent':
            const ReActAgentID = editor.addNode('ReActAgent', 1, 1, pos_x, pos_y,
                'GROUP', {
                    elements: [],
                    "args": {
                        "name": '',
                        "sys_prompt": '',
                        "model_config_name": '',
                        "max_iters": 10,
                        "verbose": '',
                    }
                }, htmlSourceCode);
            var nodeElement = document.querySelector(`#node-${ReActAgentID} .node-id`);
            if (nodeElement) {
                nodeElement.textContent = ReActAgentID;
            }
            break;

        // Workflow-Pipeline
        case 'Placeholder':
            editor.addNode('Placeholder', 1, 1,
                pos_x, pos_y, 'Placeholder', {}, htmlSourceCode);
            break;

        case 'MsgHub':
            editor.addNode('MsgHub', 1, 1, pos_x, pos_y,
                'GROUP', {
                    elements: [],
                    "args": {
                        "announcement": {
                            "name": '',
                            "content": ''
                        }
                    }
                }, htmlSourceCode);
            break;

        case 'SequentialPipeline':
            editor.addNode('SequentialPipeline', 1, 1, pos_x, pos_y,
                'GROUP', {elements: []}, htmlSourceCode);
            break;

        case 'ForLoopPipeline':
            const ForLoopPipelineID =
                editor.addNode('ForLoopPipeline', 1, 1, pos_x, pos_y,
                    'GROUP', {
                        elements: [],
                        "args": {
                            "max_loop": 3,
                            "break_func": ''
                        }
                    }, htmlSourceCode);
            addEventListenersToNumberInputs(ForLoopPipelineID);
            break;

        case 'WhileLoopPipeline':
            editor.addNode('WhileLoopPipeline', 1, 1, pos_x, pos_y,
                'GROUP', {
                    elements: [],
                    "args": {
                        "condition_func": ''
                    }
                }, htmlSourceCode);
            break;

        case 'IfElsePipeline':
            editor.addNode('IfElsePipeline', 1,
                1, pos_x, pos_y, 'GROUP', {
                    elements: [], args: {
                        "condition_func": ''
                    }
                }, htmlSourceCode);
            break;

        case 'SwitchPipeline':
            const SwitchPipelineID = editor.addNode('SwitchPipeline', 1, 1, pos_x, pos_y, 'GROUP', {
                elements: [], args: {
                    "condition_func": '',
                    "cases": [],
                }
            }, htmlSourceCode);
            setupSwitchPipelineListeners(SwitchPipelineID);
            const caseContainer = document.querySelector(`#node-${SwitchPipelineID} .case-container`);
            if (caseContainer) {
                addDefaultCase(caseContainer);
            } else {
                console.error(`Case container not found in node-${SwitchPipelineID}.`);
            }
            break;

        // Workflow-Service
        case 'BingSearchService':
            editor.addNode('BingSearchService', 0, 0,
                pos_x, pos_y, 'BingSearchService', {
                    "args": {
                        "api_key": "",
                        "num_results": 3,
                    }
                }, htmlSourceCode);
            break;

        case 'GoogleSearchService':
            editor.addNode('GoogleSearchService', 0, 0,
                pos_x, pos_y, 'GoogleSearchService', {
                    "args": {
                        "api_key": "",
                        "cse_id": "",
                        "num_results": 3,
                    }
                }, htmlSourceCode);
            break;

        case 'PythonService':
            editor.addNode('PythonService', 0, 0,
                pos_x, pos_y, 'PythonService', {}, htmlSourceCode);
            break;

        case 'ReadTextService':
            editor.addNode('ReadTextService', 0, 0,
                pos_x, pos_y, 'ReadTextService', {}, htmlSourceCode);
            break;

        case 'WriteTextService':
            editor.addNode('WriteTextService', 0, 0,
                pos_x, pos_y, 'WriteTextService', {}, htmlSourceCode);
            break;

<<<<<<< HEAD
        case 'Post':
            editor.addNode('Post', 1, 1,
                pos_x, pos_y, 'Post', {
                    "args": {
                        "url": "https://api.remove.bg/v1.0/removebg",
                        "image_path_or_url": "",
                        "headers": '{"X-Api-Key": "xxxxx"}',
                        "data": '{"size": "auto"}',
                        "json": '{}',
                        "kwargs": '{}',
                        "output_path": "",
                        "output_type": "image",
=======
        case 'ImageComposition':
            editor.addNode('ImageComposition', 1, 1,
                pos_x, pos_y, 'ImageComposition', {
                    "args": {
                        "image_urls": [],
                        "titles": "",
                        "output_path": "",
                        "row": 1,
                        "column": 1,
                        "spacing": 10,
                        "title_height": 100,
                        "font_name": "PingFang",
>>>>>>> 0d6a728c
                    }
                }, htmlSourceCode);
            break;

        default:
    }
}

function setupTextInputListeners(nodeId) {
    const newNode = document.getElementById(`node-${nodeId}`);
    if (newNode) {
        const stopPropagation = function (event) {
            event.stopPropagation();
        };
        newNode.addEventListener('mousedown', function (event) {
            const target = event.target;
            if (target.tagName === 'TEXTAREA' || target.tagName === 'INPUT') {
                stopPropagation(event);
            }
        }, false);
    }
}

function toggleAdvanced() {
    var advancedBox = document.querySelector('.advanced-box');
    if (advancedBox.style.display === "none") {
        advancedBox.style.display = "block";
    } else {
        advancedBox.style.display = "none";
    }
}


function handleInputChange(event) {
    const input = event.target;

    if (input.type === 'number') {
        const value = input.value;
        const floatValue = parseFloat(value);
        const nodeId = input.closest('.drawflow_content_node').parentElement.id.slice(5);

        if (!isNaN(floatValue)) {
            const node = editor.getNodeFromId(nodeId);
            const dataAttributes =
                Array.from(input.attributes).filter(attr =>
                    attr.name.startsWith('df-args-'));
            dataAttributes.forEach(attr => {
                const attrName = attr.name;
                if (attrName.startsWith('df-args-json_args-')) {
                    const dataAttribute = attrName.substring(18)
                    if
                    (node.data.args.json_args.hasOwnProperty(dataAttribute)) {
                        node.data.args.json_args[dataAttribute] = floatValue;
                        editor.updateNodeDataFromId(nodeId, node.data);
                    }
                } else {
                    const dataAttribute = attrName.substring(8);
                    if (node.data.args.hasOwnProperty(dataAttribute)) {
                        node.data.args[dataAttribute] = floatValue;
                        editor.updateNodeDataFromId(nodeId, node.data);
                    }
                }
            });
        } else {
            console.error("Invalid input value:", value);
        }
    }
}


function addEventListenersToNumberInputs(nodeId) {
    const nodeElement = document.getElementById(`node-${nodeId}`);
    if (nodeElement) {
        const numberInputs = nodeElement.querySelectorAll('input[type=number]');
        numberInputs.forEach(input => {
            input.addEventListener('change', handleInputChange);
        });
    }
}


function validateTemperature(input) {
    const value = input.valueAsNumber;
    if (isNaN(value) || value < 0 || value >= 2) {
        input.setCustomValidity('Temperature must be greater or equal than 0 and less than 2!');
    } else {
        input.setCustomValidity('');
    }
    input.reportValidity();
}


function validateSeed(input) {
    const value = parseInt(input.value, 10); // Parse the value as an integer.
    if (isNaN(value) || value < 0 || !Number.isInteger(parseFloat(input.value))) {
        input.setCustomValidity('Seed must be a non-negative integer!');
    } else {
        input.setCustomValidity('');
    }
    input.reportValidity();
}


document.addEventListener('input', function (event) {
    const input = event.target;

    if (input.getAttribute('df-args-temperature') !== null ||
        input.getAttribute('df-args-json_args-temperature') !== null) {
        validateTemperature(input);
    }

    if (input.getAttribute('df-args-seed') !== null ||
        input.getAttribute('df-args-json_args-seed') !== null) {
        validateSeed(input);
    }
});

var transform = '';


function updateReadmeAndTrimExtrasInHTML(htmlString, nodeId) {
    const parser = new DOMParser();
    const doc = parser.parseFromString(htmlString, 'text/html');
    const containerDiv = doc.body.firstChild;

    removeNonReadmeChildren(containerDiv);
    updateReadmeContent(containerDiv, nodeId);

    return containerDiv.innerHTML;
}

function updateReadmeContent(containerDiv, nodeId) {
    const readmeDiv = containerDiv.querySelector('.readme');
    if (readmeDiv) {
        console.log("readmeDiv", readmeDiv);

        let newDiv = document.createElement('div');
        newDiv.innerHTML = `Copy from Node ID: ${nodeId}`;
        readmeDiv.appendChild(newDiv);

        console.log("readmeDiv after", readmeDiv);
    }
}

function removeNonReadmeChildren(containerDiv) {
    const boxDiv = containerDiv.querySelector('.box');
    if (boxDiv) {
        boxDiv.querySelectorAll('*:not(.readme)').forEach(child => child.remove());
    }
}

function createNodeHTML(node, isCopy, originalNodeId) {
    let modifiedHtml = isCopy ? processNodeCopyHTML(node.html) : node.html;
    return updateReadmeAndTrimExtrasInHTML(modifiedHtml, originalNodeId);
}

function processNodeCopyHTML(htmlString) {
    const parser = new DOMParser();
    const doc = parser.parseFromString(htmlString, 'text/html');

    ['.copy-button', 'div .node-id'].forEach(selector => {
        const element = doc.querySelector(selector);
        if (element) element.remove();
    });

    return doc.body.innerHTML;
}

function copyNode(originalNodeId) {
    const originalNode = editor.getNodeFromId(originalNodeId);
    originalNode.data.copies = originalNode.data.copies || [];

    const newNodeHTML = createNodeHTML(originalNode, true, originalNodeId);
    const [posX, posY] = [originalNode.pos_x + 30, originalNode.pos_y + 30];

    editor.addNode("CopyNode",
        Object.keys(originalNode.inputs).length,
        Object.keys(originalNode.outputs).length,
        posX, posY, 'node-' + originalNode.name, {elements: [originalNodeId.toString()]},
        newNodeHTML);
}

function setupNodeCopyListens(nodeId) {
    const newNode = document.getElementById(`node-${nodeId}`);
    if (newNode) {
        const copyButton = newNode.querySelector('.copy-button');
        if (copyButton) {
            copyButton.addEventListener('click', function () {
                copyNode(nodeId);
            });
        }
    }
}

function hideShowGroupNodes(groupId, show) {
    const groupInfo = editor.getNodeFromId(groupId);
    if (groupInfo && groupInfo.class === 'GROUP') {
        groupInfo.data.elements.forEach(elementNodeId => {
            const elementNode = document.getElementById(`node-${elementNodeId}`);
            const childNodeInfo = editor.getNodeFromId(elementNodeId);
            const contentBox = elementNode.querySelector('.box') ||
                elementNode.querySelector('.box-highlight');
            if (elementNode) {
                elementNode.style.display = show ? '' : 'none';
            }
            if (childNodeInfo.class === 'GROUP') {
                if (!show || (contentBox && !contentBox.classList.contains('hidden'))) {
                    hideShowGroupNodes(elementNodeId, show);
                }
            }
        });
    }
}

function setupNodeListeners(nodeId) {
    const newNode = document.getElementById(`node-${nodeId}`);
    if (newNode) {

        const titleBox = newNode.querySelector('.title-box');
        const contentBox = newNode.querySelector('.box') ||
            newNode.querySelector('.box-highlight');

        // Add resize handle to the bottom right corner of the node
        const resizeHandleSE = document.createElementNS('http://www.w3.org/2000/svg', 'svg');

        const path = document.createElementNS('http://www.w3.org/2000/svg', 'path');
        path.setAttribute('d', 'M932.37602347 512.88874453l-420.37602347 420.37602347 56.43525867 56.43525867 420.37602453-420.37602347-56.43525973-56.43525867z m-3.55497707-474.58942293L34.29997333 933.264768l56.43525867 56.43525867L985.25630613 95.1789536l-56.43525973-56.879632z');

        resizeHandleSE.setAttribute('viewBox', '0 0 1024 1024');
        resizeHandleSE.appendChild(path);

        resizeHandleSE.classList.add('resize-handle-se');

        contentBox.appendChild(resizeHandleSE);

        const toggleArrow = newNode.querySelector('.toggle-arrow');

        if (toggleArrow && contentBox && titleBox) {
            toggleArrow.addEventListener('click', function () {
                contentBox.classList.toggle('hidden');

                if (contentBox.classList.contains('hidden')) {
                    toggleArrow.textContent = "\u25BC";
                    hideShowGroupNodes(nodeId, false);
                } else {
                    toggleArrow.textContent = "\u25B2";
                    hideShowGroupNodes(nodeId, true);
                }
                editor.updateConnectionNodes('node-' + nodeId);
            });

            let startX, startY, startWidth, startHeight;

            resizeHandleSE.addEventListener('mousedown', function (e) {
                e.stopPropagation();
                document.addEventListener('mousemove', doDragSE, false);
                document.addEventListener('mouseup', stopDragSE, false);

                startX = e.clientX;
                startY = e.clientY;
                startWidth = parseInt(document.defaultView.getComputedStyle(contentBox).width, 10);
                startHeight = parseInt(document.defaultView.getComputedStyle(contentBox).height, 10);
            });

            function doDragSE(e) {
                newNode.style.width = 'auto';

                const newWidth = (startWidth + e.clientX - startX);
                if (newWidth > 200) {
                    contentBox.style.width = newWidth + 'px';
                    titleBox.style.width = newWidth + 'px';
                }

                const newHeight = (startHeight + e.clientY - startY);
                contentBox.style.height = newHeight + 'px';

                editor.updateConnectionNodes('node-' + nodeId);
            }

            function stopDragSE(e) {
                document.removeEventListener('mousemove', doDragSE, false);
                document.removeEventListener('mouseup', stopDragSE, false);
            }

        }
    }
}

function setupSwitchPipelineListeners(nodeId) {
    const newNode = document.getElementById(`node-${nodeId}`);
    if (!newNode) {
        console.error(`Node with ID node-${nodeId} not found.`);
        return;
    }
    const addCaseButton = newNode.querySelector('.add-case');
    if (!addCaseButton) {
        console.error(`Add Case button not found in node-${nodeId}.`);
        return;
    }
    addCaseButton.addEventListener('click', function () {
        var caseContainer = newNode.querySelector('.case-container');
        if (!caseContainer) {
            console.error(`Case container not found in node-${nodeId}.`);
            return;
        }
        var defaultCaseElement = caseContainer.querySelector('.default-case');
        if (defaultCaseElement) {
            caseContainer.removeChild(defaultCaseElement);
        }
        var caseCount = caseContainer.getElementsByClassName('case-placeholder').length;
        var caseElement = document.createElement('div');
        caseElement.classList.add('case-placeholder');

        var caseText = document.createTextNode(`Case ${caseCount + 1}: `);
        caseElement.appendChild(caseText);

        var inputElement = document.createElement('input');
        inputElement.type = 'text';
        inputElement.placeholder = `Case Pattern`;

        inputElement.dataset.caseIndex = caseCount;

        caseElement.appendChild(inputElement);
        caseContainer.appendChild(caseElement);

        inputElement.addEventListener('input', function (e) {
            var nodeData = editor.getNodeFromId(nodeId).data;
            console.log("nodeData", nodeData);
            var index = e.target.dataset.caseIndex;
            console.log("index", index);
            nodeData.args.cases[index] = e.target.value;
            editor.updateNodeDataFromId(nodeId, nodeData);
        });

        editor.getNodeFromId(nodeId).data.args.cases.push('');

        addDefaultCase(caseContainer);
        editor.updateConnectionNodes('node-' + nodeId);
    });

    const removeCaseButton = newNode.querySelector('.remove-case');
    if (!removeCaseButton) {
        console.error(`Remove Case button not found in node-${nodeId}.`);
        return;
    }
    removeCaseButton.addEventListener('click', function () {
        var caseContainer = newNode.querySelector('.case-container');
        var cases = caseContainer.getElementsByClassName('case-placeholder');
        if (cases.length > 1) {
            caseContainer.removeChild(cases[cases.length - 2]);
            var nodeData = editor.getNodeFromId(nodeId).data;
            nodeData.args.cases.splice(nodeData.args.cases.length - 1, 1);
            editor.updateNodeDataFromId(nodeId, nodeData);
        }
        editor.updateConnectionNodes('node-' + nodeId);
    });
}

function addDefaultCase(caseContainer) {
    var defaultCaseElement = document.createElement('div');
    defaultCaseElement.classList.add('case-placeholder', 'default-case');
    defaultCaseElement.textContent = `Default Case`;
    caseContainer.appendChild(defaultCaseElement);
}


function closemodal(e) {
    e.target.closest(".drawflow-node").style.zIndex = "2";
    e.target.parentElement.parentElement.style.display = "none";
    editor.precanvas.style.transform = transform;
    editor.precanvas.style.left = '0px';
    editor.precanvas.style.top = '0px';
    editor.editor_mode = "edit";
}


function changeModule(event) {
    var all = document.querySelectorAll(".menu ul li");
    for (var i = 0; i < all.length; i++) {
        all[i].classList.remove('selected');
    }
    event.target.classList.add('selected');
}


function changeLockMode(option) {
    let lockSvg = document.getElementById('lock-svg');
    let unlockSvg = document.getElementById('unlock-svg');
    if (option === 'lock') {
        editor.editor_mode = 'edit';
        lockSvg.style.display = 'none';
        unlockSvg.style.display = 'block';
    } else {
        editor.editor_mode = 'fixed';
        lockSvg.style.display = 'block';
        unlockSvg.style.display = 'none';
    }
}


function toggleDraggable(element) {
    var content = element.nextElementSibling;
    if (content.classList.contains('visible')) {
        content.classList.remove('visible');
    } else {
        content.classList.add('visible');
    }
}


function filterEmptyValues(obj) {
    return Object.entries(obj).reduce((acc, [key, value]) => {
        if (typeof value === 'object' && value !== null) {
            const filteredNestedObj = filterEmptyValues(value);
            if (Object.keys(filteredNestedObj).length > 0) {
                acc[key] = filteredNestedObj;
            }
        } else if (value !== '') {
            acc[key] = value;
        }
        return acc;
    }, {});
}


// This function is the most important to AgentScope config.
function reorganizeAndFilterConfigForAgentScope(inputData) {
    // Assuming there's only one tab ('Home'), but adjust if there are more
    const homeTab = inputData.drawflow.Home;
    // Create a new object to hold the reorganized and filtered nodes
    const filteredNodes = {};

    // Iterate through the nodes and copy them to the filteredNodes object
    Object.entries(homeTab.data).forEach(([key, node]) => {
        // Skip the node if the name is 'welcome' or 'readme'
        const nodeName = node.name.toLowerCase();
        if (nodeName === 'welcome' || nodeName === 'readme') {
            return;
        }

        // Create a copy of the node without 'html', 'typenode', 'class', 'id', and 'name' fields
        const {
            html,
            typenode,
            pos_x,
            pos_y,
            class: classField,
            id,
            ...cleanNode
        } = node;

        if (cleanNode.data && cleanNode.data.args) {
            cleanNode.data.args = filterEmptyValues(cleanNode.data.args);
        }

        // Add the cleaned node to the filteredNodes object using its id as the key
        filteredNodes[key] = cleanNode;
    });

    // Return the filtered and reorganized nodes instead of the original structure
    return filteredNodes;
}


function sortElementsByPosition(inputData) {
    let hasError = false;

    Object.keys(inputData.drawflow).forEach((moduleKey) => {
        const moduleData = inputData.drawflow[moduleKey];
        Object.entries(moduleData.data).forEach(([nodeId, node]) => {
            if (node.class === 'GROUP') {
                let elements = node.data.elements;
                let elementsWithPosition = elements.map(elementId => {
                    const elementNode = document.querySelector(`#node-${elementId}`);
                    return elementNode ? {
                        id: elementId,
                        position: {
                            x: elementNode.style.left,
                            y: elementNode.style.top
                        }
                    } : null;
                }).filter(el => el);

                try {
                    elementsWithPosition.sort((a, b) => {
                        let y1 = parseInt(a.position.y, 10);
                        let y2 = parseInt(b.position.y, 10);
                        if (y1 === y2) {
                            throw new Error(`Two elements have the same y position: Element ${a.id} and Element ${b.id}`);
                        }
                        return y1 - y2;
                    });
                } catch (error) {
                    alert(error.message);
                    hasError = true;
                }
                node.data.elements = elementsWithPosition.map(el => el.id);
            }
        });
    });
    return hasError;
}


function checkConditions() {
    let hasModelTypeError = false;
    let hasAgentError = false;
    let agentModelConfigNames = new Set();
    let modelConfigNames = new Set();
    let isApiKeyEmpty = false;
    const nodesData = editor.export().drawflow.Home.data;

    for (let nodeId in nodesData) {
        let node = nodesData[nodeId];
        console.log("node", node);
        console.log("node.inputs", node.inputs);

        if (node.inputs) {
            for (let inputKey in node.inputs) {
                if (node.class !== "ImageComposition" &&
                    node.inputs[inputKey].connections &&
                    node.inputs[inputKey].connections.length > 1) {
                    Swal.fire({
                        title: 'Invalid Connections',
                        text:
                            `${node.name} has more than one connection in inputs.`,
                        icon: 'error',
                        confirmButtonText: 'Ok'
                    });
                    return false;
                }
            }
        }

        let nodeElement = document.getElementById('node-' + nodeId);
        const requiredInputs = nodeElement.querySelectorAll('input[data-required="true"]');

        let titleBox = nodeElement.querySelector('.title-box');

        let titleText = titleBox.getAttribute("data-class");

        for (const input of requiredInputs) {
            if (input.value.trim() === '') {
                let inputLabel = input.previousElementSibling;
                if (inputLabel && inputLabel.tagName.toLowerCase() === "label") {
                    let labelText = inputLabel.textContent.trim();

                    Swal.fire({
                        title: 'Value Missing!',
                        text: `${labelText} is missing in ${titleText}.`,
                        icon: 'error',
                        confirmButtonText: 'Ok'
                    });
                    return false;
                }
            }
        }

        if (node.data && node.data.args && node.data.args.model_type) {
            hasModelTypeError = false;
            modelConfigNames.add(node.data.args.config_name);
            if (node.data.args.api_key === "") {
                isApiKeyEmpty = isApiKeyEmpty || true;
            }
        }
        if (node.name.includes('Agent') && "model_config_name" in node.data.args) {
            hasAgentError = false;
            if (node.data && node.data.args) {
                agentModelConfigNames.add(node.data.args.model_config_name);
            }
        }
        if (node.name === 'ReActAgent') {
            const elements = node.data.elements;
            for (const nodeId of elements) {
                const childNode = nodesData[nodeId]
                if (!childNode || !childNode.name.includes('Service')) {
                    Swal.fire({
                        title: 'Invalid ReActAgent Configuration',
                        text:
                            `ReActAgent must only contain Tool nodes as child nodes.`,
                        icon: 'error',
                        confirmButtonText: 'Ok'
                    });
                    return false;
                }
            }
        }
        if (node.name === 'IfElsePipeline') {
            const elementsSize = node.data.elements.length;
            if (elementsSize !== 1 && elementsSize !== 2) {
                Swal.fire({
                    title: 'Invalid IfElsePipeline Configuration',
                    text: `IfElsePipeline should have 1 or 2 elements, but has ${elementsSize}.`,
                    icon: 'error',
                    confirmButtonText: 'Ok'
                });
                return false;
            }
        }
        if (['ForLoopPipeline', 'WhileLoopPipeline', 'MsgHub'].includes(node.name)) {
            if (node.data.elements.length !== 1) {
                hasError = true;
                Swal.fire({
                    title: 'Invalid Configuration',
                    text: `${node.name} must have exactly one element.`,
                    icon: 'error',
                    confirmButtonText: 'Ok'
                });
                return false;
            }
            let childNodeId = node.data.elements[0];
            let childNode = nodesData[childNodeId];
            if (!childNode || !childNode.name.includes('Pipeline')) {
                Swal.fire({
                    title: 'Invalid Configuration',
                    text:
                        ` ${childNode.name} contained in ${node.name} is not a Pipeline node.`,
                    icon: 'error',
                    confirmButtonText: 'Ok'
                });
                return false;
            }
        }
    }

    let unmatchedConfigNames = [...agentModelConfigNames].filter(name => !modelConfigNames.has(name));
    console.log("modelConfigNames", modelConfigNames);
    console.log("agentModelConfigNames", agentModelConfigNames);
    console.log("unmatchedConfigNames", unmatchedConfigNames);
    if (hasModelTypeError) {
        Swal.fire({
            title: 'Error!',
            text:
                'Error: At least one Model node must be present.',
            icon: 'error',
            confirmButtonText: 'Ok'
        });
    } else if (hasAgentError) {
        Swal.fire({
            title: 'No Agent Nodes Found',
            text: "Error: At least one Agent node must be present.",
            icon: 'error',
            confirmButtonText: 'Ok'
        });
    } else if (unmatchedConfigNames.length > 0) {
        Swal.fire({
            title: 'Configuration Mismatch',
            html:
                "Each Agent's 'Model config name' must match a Model node's 'Config Name'.<br> Unmatched: " + unmatchedConfigNames.join(', '),
            icon: 'error',
            confirmButtonText: 'Ok'
        });
    } else if (isApiKeyEmpty) {
        Swal.fire({
            title: 'API KEY Missing',
            text:
                "API KEY is missing in your model nodes. Please either enter the API KEY in the corresponding position, or enter a random bit of content and replace it with the real value in the exported files.",
            icon: 'error',
            confirmButtonText: 'Ok'
        });
    } else {
        return true;
    }
}


function showCheckPopup() {
    var btnCovers = document.querySelectorAll('.btn-cover');
    if (checkConditions()) {
        Swal.fire({
            title: 'Validation Success',
            text: "All checks are passed!",
            icon: 'success',
            confirmButtonText: 'Great!'
        });
        btnCovers.forEach(function (btnCover) {
            var button = btnCover.querySelector('.btn-disabled');
            if (button) {
                button.classList.remove('btn-disabled');
            }
            btnCover.removeAttribute('data-title');
        });
    }
}


function disableButtons() {
    var btnCovers = document.querySelectorAll('.btn-cover');

    btnCovers.forEach(function (btnCover) {
        var button = btnCover.querySelector('div');
        if (button) {
            button.classList.add('btn-disabled');
        }
        btnCover.setAttribute('data-title',
            'Please click the "Check" button first.');
    });
}


function showExportPyPopup() {
    if (checkConditions()) {
        const rawData = editor.export();

        const hasError = sortElementsByPosition(rawData);
        if (hasError) {
            return;
        }

        const filteredData = reorganizeAndFilterConfigForAgentScope(rawData);

        Swal.fire({
            title: 'Processing...',
            text: 'Please wait.',
            allowOutsideClick: false,
            willOpen: () => {
                Swal.showLoading()
            }
        });

        fetch('/convert-to-py', {
            method: 'POST',
            headers: {
                'Content-Type': 'application/json',
            },
            body: JSON.stringify({
                data: JSON.stringify(filteredData, null, 4),
            })
        }).then(response => {
            if (!response.ok) {
                throw new Error('Network error.');
            }
            return response.json();
        })
            .then(data => {
                Swal.close();
                if (data.is_success === 'True') {
                    Swal.fire({
                        title: '<b>Workflow Python Code</b>',
                        html:
                            '<p>Save as main.py<br>' +
                            'Then run the following command in your terminal:<br>' +
                            '<div class="code-snippet">python main.py</div><br>' +
                            'or <div class="code-snippet">as_gradio main.py</div></p>' +
                            '<pre class="line-numbers"><code class="language-py" id="export-data">' +
                            data.py_code +
                            '</code></pre>',
                        showCloseButton: true,
                        showCancelButton: true,
                        confirmButtonText: 'Copy',
                        cancelButtonText: 'Close',
                        willOpen: (element) => {
                            const codeElement = element.querySelector('code');
                            Prism.highlightElement(codeElement);
                            const copyButton = Swal.getConfirmButton();
                            copyButton.addEventListener('click', () => {
                                copyToClipboard(codeElement.textContent);
                            });
                        }
                    });
                } else {
                    const errorMessage = `
                <p>An error occurred during the Python code generation process. Please check the following error:</p>
                <pre class="line-numbers"><code class="language-py">${data.py_code}</code></pre>
        `;
                    Swal.fire({
                        title: 'Error!',
                        html: errorMessage,
                        icon: 'error',
                        customClass: {
                            popup: 'error-popup'
                        },
                        confirmButtonText: 'Close',
                        willOpen: (element) => {
                            const codeElement = element.querySelector('code');
                            Prism.highlightElement(codeElement);
                        }
                    });
                }
            })
            .catch(error => {
                console.error('Error:', error);
                Swal.fire('Failed!',
                    'There was an error generating your code.',
                    'error');
            });
    }
}


function showExportRunPopup(version) {
    if (version === "local") {
        showExportRunLocalPopup();
    } else {
        showExportRunMSPopup();
    }
}


function showExportRunLocalPopup() {
    if (checkConditions()) {
        const rawData = editor.export();
        const hasError = sortElementsByPosition(rawData);
        if (hasError) {
            return;
        }
        const filteredData = reorganizeAndFilterConfigForAgentScope(rawData);

        Swal.fire({
            title: 'Processing...',
            text: 'Please wait.',
            allowOutsideClick: false,
            willOpen: () => {
                Swal.showLoading()
            }
        });

        fetch('/convert-to-py-and-run', {
            method: 'POST',
            headers: {
                'Content-Type': 'application/json',
            },
            body: JSON.stringify({
                data: JSON.stringify(filteredData, null, 4),
            })
        }).then(response => {
            if (!response.ok) {
                throw new Error('Network error.');
            }
            return response.json();
        })
            .then(data => {
                Swal.close();
                if (data.is_success === 'True') {
                    Swal.fire({
                        title: '<b>Application Running in Background</b>',
                        html:
                            '<p>Your application has been successfully run ' +
                            'in background.<br>' +
                            '<p><strong>Task ID:</strong>' +
                            data.run_id + '</p>' +
                            '<pre class="line-numbers"><code class="language-py" id="export-data">' +
                            data.py_code +
                            '</code></pre>',
                        showCloseButton: true,
                        showCancelButton: true,
                        confirmButtonText: 'Copy Code',
                        cancelButtonText: 'Close',
                        willOpen: (element) => {
                            const codeElement = element.querySelector('code');
                            Prism.highlightElement(codeElement);
                            const copyButton = Swal.getConfirmButton();
                            copyButton.addEventListener('click', () => {
                                copyToClipboard(codeElement.textContent);
                            });
                        }
                    });
                } else {
                    const errorMessage = `
        <p>An error occurred during the Python code running process. Please check the following error:</p>
        <pre class="line-numbers"><code class="language-py">${data.py_code}</code></pre>
    `;
                    Swal.fire({
                        title: 'Error!',
                        html: errorMessage,
                        icon: 'error',
                        customClass: {
                            popup: 'error-popup'
                        },
                        confirmButtonText: 'Close',
                        willOpen: (element) => {
                            const codeElement = element.querySelector('code');
                            Prism.highlightElement(codeElement);
                        }
                    });
                }
            })
            .catch(error => {
                console.error('Error:', error);
                Swal.close();
                Swal.fire('Failed!',
                    'There was an error running your workflow.',
                    'error');
            });
    }
}


function filterOutApiKey(obj) {
    for (let key in obj) {
        if (typeof obj[key] === 'object' && obj[key] !== null) {
            filterOutApiKey(obj[key]);
        }
        if (key === 'api_key') {
            delete obj[key];
        }
    }
}


function showExportRunMSPopup() {
    if (checkConditions()) {
        Swal.fire({
            title: 'Are you sure to run the workflow in ModelScope Studio?',
            text:
                "You are about to navigate to another page. " +
                "Please make sure all the configurations are set " +
                "besides your api-key " +
                "(your api-key should be set in ModelScope Studio page).",
            icon: 'warning',
            showCancelButton: true,
            confirmButtonColor: '#3085d6',
            cancelButtonColor: '#d33',
            confirmButtonText: 'Yes, create it!',
            cancelButtonText: 'Close'
        }).then((result) => {
            if (result.isConfirmed) {
                const rawData = editor.export();
                const hasError = sortElementsByPosition(rawData);
                if (hasError) {
                    return;
                }
                const filteredData = reorganizeAndFilterConfigForAgentScope(rawData);
                filterOutApiKey(filteredData)

                Swal.fire({
                    title: 'Processing...',
                    text: 'Please wait.',
                    allowOutsideClick: false,
                    willOpen: () => {
                        Swal.showLoading()
                    }
                });
                fetch('/upload-to-oss', {
                    method: 'POST',
                    headers: {
                        'Content-Type': 'application/json',
                    },
                    body: JSON.stringify({
                        data: JSON.stringify(filteredData, null, 4),
                    })
                })
                    .then(response => response.json())
                    .then(data => {
                        const params = {'CONFIG_URL': data.config_url};
                        const paramsStr = encodeURIComponent(JSON.stringify(params));
                        const org = "agentscope";
                        const fork_repo = "agentscope_workstation";
                        const url = `https://www.modelscope.cn/studios/fork?target=${org}/${fork_repo}&overwriteEnv=${paramsStr}`;
                        window.open(url, '_blank');
                        Swal.fire('Success!', '', 'success');
                    })
                    .catch(error => {
                        console.error('Error:', error);
                        Swal.fire('Failed', data.message || 'An error occurred while uploading to oss', 'error');
                    });
            }
        })
    }
}


function showExportHTMLPopup() {
    const rawData = editor.export();

    // Remove the html attribute from the nodes to avoid inconsistencies in html
    removeHtmlFromUsers(rawData);

    const exportData = JSON.stringify(rawData, null, 4);

    const escapedExportData = exportData
        .replace(/</g, '&lt;')
        .replace(/>/g, '&gt;');

    Swal.fire({
        title: '<b>Workflow HTML</b>',
        html:
            '<p>This is used for generating HTML code, not for running.<br>' +
            '<pre class="line-numbers"><code class="language-javascript" id="export-data">'
            + escapedExportData +
            '</code></pre>',
        showCloseButton: true,
        showCancelButton: true,
        confirmButtonText: 'Copy',
        cancelButtonText: 'Close',
        willOpen: (element) => {
            // Find the code element inside the Swal content
            const codeElement = element.querySelector('code');

            // Now highlight the code element with Prism
            Prism.highlightElement(codeElement);

            // Copy to clipboard logic
            const content = codeElement.textContent;
            const copyButton = Swal.getConfirmButton();
            copyButton.addEventListener('click', () => {
                copyToClipboard(content);
            });
        }
    });
}


function isValidDataStructure(data) {
    if (
        data.hasOwnProperty('drawflow') &&
        data.drawflow.hasOwnProperty('Home') &&
        data.drawflow.Home.hasOwnProperty('data')
    ) {

        for (const nodeId in data.drawflow.Home.data) {
            const node = data.drawflow.Home.data[nodeId];

            if (
                !node.hasOwnProperty('id') ||
                typeof node.id !== 'number' ||
                !node.hasOwnProperty('name') ||
                typeof node.name !== 'string' ||
                !node.hasOwnProperty('class') ||
                typeof node.class !== 'string'
            ) {
                return false;
            }
        }
        return true;
    }
    return false;
}


function showImportHTMLPopup() {
    Swal.fire({
        title: 'Import Workflow Data',
        html:
            "<p>Please paste your HTML data below. Ensure that the source of the HTML data is trusted, as importing HTML from unknown or untrusted sources may pose security risks.</p>",
        input: 'textarea',
        inputLabel: 'Paste your HTML data here:',
        inputPlaceholder:
            'Paste your HTML data generated from `Export HTML` button...',
        inputAttributes: {
            'aria-label': 'Paste your HTML data here',
            'class': 'code'
        },
        customClass: {
            input: 'code'
        },
        showCancelButton: true,
        confirmButtonText: 'Import',
        cancelButtonText: 'Cancel',
        inputValidator: (value) => {
            if (!value) {
                return 'You need to paste code generated from `Export HTML` button!';
            }
            try {
                const parsedData = JSON.parse(value);
                if (isValidDataStructure(parsedData)) {

                } else {
                    return 'The data is invalid. Please check your data and try again.';
                }
            } catch (e) {
                return 'Invalid data! You need to paste code generated from `Export HTML` button!';
            }
        },
        preConfirm: (data) => {
            try {
                const parsedData = JSON.parse(data);

                // Add html source code to the nodes data
                addHtmlAndReplacePlaceHolderBeforeImport(parsedData)
                    .then(() => {
                        editor.clear();
                        editor.import(parsedData);
                        importSetupNodes(parsedData);
                        Swal.fire('Imported!', '', 'success');
                    });

            } catch (error) {
                Swal.showValidationMessage(`Import error: ${error}`);
            }
        }
    });
}


function showSaveWorkflowPopup() {
    Swal.fire({
        title: 'Save Workflow',
        input: 'text',
        inputPlaceholder: 'Enter filename',
        showCancelButton: true,
        confirmButtonText: 'Save',
        cancelButtonText: 'Cancel'
    }).then(result => {
        if (result.isConfirmed) {
            const filename = result.value;
            saveWorkflow(filename);
        }
    });
}

function saveWorkflow(fileName) {
    const rawData = editor.export();
    filterOutApiKey(rawData)

    // Remove the html attribute from the nodes to avoid inconsistencies in html
    removeHtmlFromUsers(rawData);

    const exportData = JSON.stringify(rawData, null, 4);
    fetch('/save-workflow', {
        method: 'POST',
        headers: {
            'Content-Type': 'application/json',
        },
        body: JSON.stringify({
            filename: fileName,
            workflow: exportData,
            overwrite: false,
        })
    }).then(response => response.json())
        .then(data => {
            if (data.message === "Workflow file saved successfully") {
                Swal.fire('Success', data.message, 'success');
            } else {
                Swal.fire('Error', data.message || 'An error occurred while saving the workflow.', 'error');
            }
        })
        .catch(error => {
            console.error('Error:', error);
            Swal.fire('Error', 'An error occurred while saving the workflow.', 'error');
        });
}

function showLoadWorkflowPopup() {
    fetch('/list-workflows', {
        method: 'POST',
        headers: {
            'Content-Type': 'application/json',
        },
        body: JSON.stringify({})
    })
        .then(response => response.json())
        .then(data => {
            if (!Array.isArray(data.files)) {
                throw new TypeError('The return data is not an array');
            }
            const inputOptions = data.files.reduce((options, file) => {
                options[file] = file;
                return options;
            }, {});
            Swal.fire({
                title: 'Loading Workflow from Disks',
                input: 'select',
                inputOptions: inputOptions,
                inputPlaceholder: 'Select',
                showCancelButton: true,
                showDenyButton: true,
                confirmButtonText: 'Load',
                cancelButtonText: 'Cancel',
                denyButtonText: 'Delete',
                didOpen: () => {
                    const selectElement = Swal.getInput();
                    selectElement.addEventListener('change', (event) => {
                        selectedFilename = event.target.value;
                    });
                }
            }).then(result => {
                if (result.isConfirmed) {
                    loadWorkflow(selectedFilename);
                } else if (result.isDenied) {
                    Swal.fire({
                        title: `Are you sure to delete ${selectedFilename}?`,
                        text: "This operation cannot be undone!",
                        icon: 'warning',
                        showCancelButton: true,
                        confirmButtonColor: '#d33',
                        cancelButtonColor: '#3085d6',
                        confirmButtonText: 'Delete',
                        cancelButtonText: 'Cancel'
                    }).then((deleteResult) => {
                        if (deleteResult.isConfirmed) {
                            deleteWorkflow(selectedFilename);
                        }
                    });
                }
            });
        })
        .catch(error => {
            console.error('Error:', error);
            Swal.fire('Error', 'An error occurred while loading the workflow.', 'error');
        });
}


function loadWorkflow(fileName) {
    fetch('/load-workflow', {
        method: 'POST',
        headers: {
            'Content-Type': 'application/json',
        },
        body: JSON.stringify({
            filename: fileName,
        })
    }).then(response => response.json())
        .then(data => {
            if (data.error) {
                Swal.fire('Error', data.error, 'error');
            } else {
                console.log(data)
                try {
                    // Add html source code to the nodes data
                    addHtmlAndReplacePlaceHolderBeforeImport(data)
                        .then(() => {
                            console.log(data)
                            editor.clear();
                            editor.import(data);
                            importSetupNodes(data);
                            Swal.fire('Imported!', '', 'success');
                        });

                } catch (error) {
                    Swal.showValidationMessage(`Import error: ${error}`);
                }
                Swal.fire('Success', 'Workflow loaded successfully', 'success');
            }
        })
        .catch(error => {
            console.error('Error:', error);
            Swal.fire('Error', 'An error occurred while loading the workflow.', 'error');
        });
}

function deleteWorkflow(fileName) {
    fetch('/delete-workflow', {
        method: 'POST',
        headers: {
            'Content-Type': 'application/json',
        },
        body: JSON.stringify({
            filename: fileName,
        })
    }).then(response => response.json())
        .then(data => {
            if (data.error) {
                Swal.fire('Error', data.error, 'error');
            } else {
                Swal.fire('Deleted!', 'Workflow has been deleted.', 'success');
            }
        })
        .catch(error => {
            console.error('Error:', error);
            Swal.fire('Error', 'An error occurred while deleting the workflow.', 'error');
        });
}


function removeHtmlFromUsers(data) {
    Object.keys(data.drawflow.Home.data).forEach((nodeId) => {
        const node = data.drawflow.Home.data[nodeId];
        // Remove the html attribute from the node
        delete node.html;
    });
}


async function fetchHtmlSourceCodeByName(name) {
    // Fetch the HTML source code from the cache if it exists
    if (name in htmlCache) {
        return htmlCache[name];
    }

    // Load the HTML source code
    let htmlSourceCode = await fetchHtml(nameToHtmlFile[name]);
    htmlCache[name] = htmlSourceCode;
    return htmlSourceCode;
}


async function addHtmlAndReplacePlaceHolderBeforeImport(data) {
    const idPlaceholderRegex = /ID_PLACEHOLDER/g;
    for (const nodeId of Object.keys(data.drawflow.Home.data)) {
        const node = data.drawflow.Home.data[nodeId];
        if (!node.html) {
            if (node.name === "readme") {
                // Remove the node if its name is "readme"
                delete data.drawflow.Home.data[nodeId];
                continue; // Skip to the next iteration
            }
            console.log(node.name)
            const sourceCode = await fetchHtmlSourceCodeByName(node.name);

            // Add new html attribute to the node
            console.log(sourceCode)
            node.html = sourceCode.replace(idPlaceholderRegex, nodeId);
        }
    }
}


function importSetupNodes(dataToImport) {
    Object.keys(dataToImport.drawflow.Home.data).forEach((nodeId) => {
        setupNodeListeners(nodeId);

        const nodeElement = document.getElementById(`node-${nodeId}`);
        if (nodeElement) {
            const copyButton = nodeElement.querySelector('.button.copy-button');
            if (copyButton) {
                setupNodeCopyListens(nodeId);
            }
        }
    });
}


function copyToClipboard(contentToCopy) {
    var tempTextarea = document.createElement("textarea");
    tempTextarea.value = contentToCopy;
    document.body.appendChild(tempTextarea);
    tempTextarea.select();
    tempTextarea.setSelectionRange(0, 99999);

    try {
        var successful = document.execCommand("copy");
        if (successful) {
            Swal.fire('Copied!', '', 'success');
        } else {
            Swal.fire('Failed to copy', '', 'error');
        }
    } catch (err) {
        Swal.fire('Failed to copy', '', 'error');
    }
    document.body.removeChild(tempTextarea);
}


function fetchExample(index, processData) {
    fetch('/read-examples', {
        method: 'POST',
        headers: {
            'Content-Type': 'application/json',
        },
        body: JSON.stringify({
            data: index,
            lang: getCookie('locale') || 'en',
        })
    }).then(response => {
        if (!response.ok) {
            throw new Error('Network error.');
        }
        return response.json();
    })
        .then(processData);
}


function importExample(index) {
    fetchExample(index, data => {
        const dataToImport = data.json;

        addHtmlAndReplacePlaceHolderBeforeImport(dataToImport)
            .then(() => {
                clearModuleSelected();
                editor.import(dataToImport);
                Object.keys(dataToImport.drawflow.Home.data).forEach((nodeId) => {
                    setupNodeListeners(nodeId);
                    setupTextInputListeners(nodeId);
                    const nodeElement = document.getElementById(`node-${nodeId}`);
                    if (nodeElement) {
                        const copyButton = nodeElement.querySelector('.button.copy-button');
                        if (copyButton) {
                            setupNodeCopyListens(nodeId);
                        }
                    }
                });
            });
    })
}


function importExample_step(index) {
    fetchExample(index, data => {
        const dataToImportStep = data.json;
        addHtmlAndReplacePlaceHolderBeforeImport(dataToImportStep).then(() => {
            clearModuleSelected();
            descriptionStep = ["Readme", "Model", "UserAgent",
                "DialogAgent"];
            initializeImport(dataToImportStep);
        })
    });
}


function updateImportButtons() {
    document.getElementById('import-prev').disabled = currentImportIndex
        <= 1;
    document.getElementById('import-next').disabled = currentImportIndex >= importQueue.length;
    document.getElementById('import-skip').disabled = currentImportIndex >= importQueue.length;
}


function createElement(tag, id, html = '', parent = document.body) {
    let element = document.getElementById(id) || document.createElement(tag);
    element.id = id;
    element.innerHTML = html;
    if (!element.parentNode) {
        parent.appendChild(element);
    }
    return element;
}


function initializeImport(data) {
    ['menu-btn', 'menu-btn-svg'].forEach(cls => {
        let containers = document.getElementsByClassName(cls);
        Array.from(containers).forEach(container => container.style.display = 'none');
    });

    createElement('div', 'left-sidebar-blur', '', document.body).style.cssText = `
            position: fixed; top: 60px; left: 0; bottom: 0; width: 250px;
            background: rgba(128, 128, 128, 0.7);
            filter: blur(2px); z-index: 1000; cursor: not-allowed;
        `;

    createElement('div', 'import-buttons', '', document.body);

    dataToImportStep = data;
    importQueue = Object.keys(dataToImportStep.drawflow.Home.data);

    const importButtonsDiv = document.getElementById('import-buttons');
    createElement('div', 'step-info', '', importButtonsDiv);
    createElement('button', 'import-prev',
        '<i class="fas fa-arrow-left"></i> <span>Previous</span>',
        importButtonsDiv).onclick = importPreviousComponent;
    createElement('button', 'import-next',
        '<i class="fas fa-arrow-right"></i> <span>Next</span>',
        importButtonsDiv).onclick = importNextComponent;
    createElement('button', 'import-skip',
        '<i class="fas fa-forward"></i> <span>Skip</span>',
        importButtonsDiv).onclick = importSkipComponent;
    createElement('button', 'import-quit',
        '<i class="fas fa-sign-out-alt"></i> <span>Quit</span>',
        importButtonsDiv).onclick = importQuitComponent;
    createElement('div', 'step-warning',
        'Caution: You are currently in the tutorial mode where modifications are restricted.<br>Please click <strong>Quit</strong> to exit and start creating your custom multi-agent applications.', document.body);

    accumulatedImportData = {};
    currentImportIndex = 0;
    importNextComponent();

    updateImportButtons();
}


function importPreviousComponent() {
    if (currentImportIndex > 0) {
        currentImportIndex--;
        accumulatedImportData = Object.assign({}, ...importQueue.slice(0, currentImportIndex).map(k => ({[k]: dataToImportStep.drawflow.Home.data[k]})));
        editor.import({drawflow: {Home: {data: accumulatedImportData}}});
        updateStepInfo();
    }
    updateImportButtons();
}


function importNextComponent() {
    const nodeId = importQueue[currentImportIndex];
    accumulatedImportData[nodeId] = dataToImportStep.drawflow.Home.data[nodeId];

    editor.import({drawflow: {Home: {data: accumulatedImportData}}});
    currentImportIndex++;
    updateStepInfo();
    updateImportButtons();
}


function importSkipComponent() {
    accumulatedImportData = Object.assign({}, ...importQueue.map(k => ({[k]: dataToImportStep.drawflow.Home.data[k]})));
    editor.import({drawflow: {Home: {data: accumulatedImportData}}});
    currentImportIndex = importQueue.length;
    updateImportButtons();
    updateStepInfo();
}


function importQuitComponent() {
    clearModuleSelected();
    ['menu-btn', 'menu-btn-svg'].forEach(cls => {
        let containers = document.getElementsByClassName(cls);
        Array.from(containers).forEach(container => container.style.display = '');
    });
}


function updateStepInfo() {
    let stepInfoDiv = document.getElementById('step-info');
    if (stepInfoDiv && currentImportIndex > 0) {
        stepInfoDiv.innerHTML =
            `Current Step (${currentImportIndex}/${importQueue.length}) <br> ${descriptionStep[currentImportIndex - 1]}`;
    } else if (stepInfoDiv) {
        stepInfoDiv.innerHTML = 'No steps to display.';
    }
}


function clearModuleSelected() {
    editor.clearModuleSelected();

    let importButtonsDiv = document.getElementById("import-buttons");
    if (importButtonsDiv) {
        importButtonsDiv.remove();
    }

    let stepWarningDiv = document.getElementById("step-warning");
    if (stepWarningDiv) {
        stepWarningDiv.remove();
    }

    let blurDiv = document.getElementById('left-sidebar-blur');
    if (blurDiv) {
        blurDiv.remove();
    }
}


function getCookie(name) {
    var matches = document.cookie.match(new RegExp(
        "(?:^|; )" + name.replace(/([\.$?*|{}\(\)\[\]\\\/\+^])/g, '\\$1') + "=([^;]*)"
    ));
    return matches ? decodeURIComponent(matches[1]) : undefined;
}


function showSurveyModal() {
    document.getElementById("surveyModal").style.display = "block";
}


function hideSurveyModal() {
    document.getElementById("surveyModal").style.display = "none";
}<|MERGE_RESOLUTION|>--- conflicted
+++ resolved
@@ -36,11 +36,8 @@
     'PythonService': 'service-execute-python.html',
     'ReadTextService': 'service-read-text.html',
     'WriteTextService': 'service-write-text.html',
-<<<<<<< HEAD
     'Post': 'tool-post.html'
-=======
     'ImageComposition': 'tool-image-composition.html'
->>>>>>> 0d6a728c
 }
 
 // Cache the loaded html files
@@ -794,7 +791,6 @@
                 pos_x, pos_y, 'WriteTextService', {}, htmlSourceCode);
             break;
 
-<<<<<<< HEAD
         case 'Post':
             editor.addNode('Post', 1, 1,
                 pos_x, pos_y, 'Post', {
@@ -807,7 +803,10 @@
                         "kwargs": '{}',
                         "output_path": "",
                         "output_type": "image",
-=======
+                    }
+                }, htmlSourceCode);
+            break;
+
         case 'ImageComposition':
             editor.addNode('ImageComposition', 1, 1,
                 pos_x, pos_y, 'ImageComposition', {
@@ -820,7 +819,6 @@
                         "spacing": 10,
                         "title_height": 100,
                         "font_name": "PingFang",
->>>>>>> 0d6a728c
                     }
                 }, htmlSourceCode);
             break;
