let editor;
let currentZIndex = 0;

let mobile_item_selec;
let mobile_last_move;

let importQueue;
let dataToImportStep;
let currentImportIndex;
let accumulatedImportData;
let descriptionStep;


let nameToHtmlFile = {
    'welcome': 'welcome.html',
    'dashscope_chat': 'model-dashscope-chat.html',
    'openai_chat': 'model-openai-chat.html',
    'post_api_chat': 'model-post-api-chat.html',
    'post_api_dall_e': 'model-post-api-dall-e.html',
    'dashscope_image_synthesis': 'model-wanx.html',
    'Message': 'message-msg.html',
    'DialogAgent': 'agent-dialogagent.html',
    'UserAgent': 'agent-useragent.html',
    'TextToImageAgent': 'agent-texttoimageagent.html',
    'DictDialogAgent': 'agent-dictdialogagent.html',
    'ReActAgent': 'agent-reactagent.html',
    'Placeholder': 'pipeline-placeholder.html',
    'MsgHub': 'pipeline-msghub.html',
    'SequentialPipeline': 'pipeline-sequentialpipeline.html',
    'ForLoopPipeline': 'pipeline-forlooppipeline.html',
    'WhileLoopPipeline': 'pipeline-whilelooppipeline.html',
    'IfElsePipeline': 'pipeline-ifelsepipeline.html',
    'SwitchPipeline': 'pipeline-switchpipeline.html',
    'BingSearchService': 'service-bing-search.html',
    'GoogleSearchService': 'service-google-search.html',
    'PythonService': 'service-execute-python.html',
    'ReadTextService': 'service-read-text.html',
    'WriteTextService': 'service-write-text.html',
<<<<<<< HEAD
    'Post': 'tool-post.html',
=======
    'TextToAudioService': 'service-text-to-audio.html',
    'TextToImageService': 'service-text-to-image.html',
>>>>>>> 6fc2ec88
    'ImageComposition': 'tool-image-composition.html'
}

const ModelNames48k = [
    'sambert-zhinan-v1',
    "sambert-zhiqi-v1",
    "sambert-zhichu-v1",
    "sambert-zhide-v1",
    "sambert-zhijia-v1",
    "sambert-zhiru-v1",
    "sambert-zhiqian-v1",
    "sambert-zhixiang-v1",
    "sambert-zhiwei-v1",
]

// Cache the loaded html files
let htmlCache = {};

// When clicking the sidebar item, it will expand/collapse the next content
function onClickSidebarSubItem(element) {
    element.classList.toggle("active");
    let content = element.nextElementSibling;
    if (content.style.display === "block") {
        content.style.display = "none";
    } else {
        content.style.display = "block";
    }
}


// Load html source code dynamically
async function fetchHtml(fileName) {
    try {
        let filePath = 'static/html-drag-components/' + fileName;
        const response = await fetch(filePath);
        if (!response.ok) {
            throw new Error('Fail to load ' + filePath);
        }
        return await response.text();
    } catch (error) {
        return error;
    }
}


async function initializeWorkstationPage() {
    console.log("Initialize Workstation Page")
    // Initialize the Drawflow editor
    let id = document.getElementById("drawflow");
    editor = new Drawflow(id);
    editor.reroute = true;
    editor.createCurvature = function createCurvature(start_pos_x, start_pos_y, end_pos_x, end_pos_y, curvature_value, type) {
        var line_x = start_pos_x;
        var line_y = start_pos_y;
        var x = end_pos_x;
        var y = end_pos_y;
        var curvature = curvature_value;
        //type openclose open close other
        switch (type) {
            case 'open':
                if (start_pos_x >= end_pos_x) {
                    var hx1 = line_x + Math.abs(x - line_x) * curvature;
                    var hx2 = x - Math.abs(x - line_x) * (curvature * -1);
                } else {
                    var hx1 = line_x + Math.abs(x - line_x) * curvature;
                    var hx2 = x - Math.abs(x - line_x) * curvature;
                }
                return ' M ' + line_x + ' ' + line_y + ' C ' + hx1 + ' ' + line_y + ' ' + hx2 + ' ' + y + ' ' + x + '  ' + y;

            case 'close':
                if (start_pos_x >= end_pos_x) {
                    var hx1 = line_x + Math.abs(x - line_x) * (curvature * -1);
                    var hx2 = x - Math.abs(x - line_x) * curvature;
                } else {
                    var hx1 = line_x + Math.abs(x - line_x) * curvature;
                    var hx2 = x - Math.abs(x - line_x) * curvature;
                }                                                                                                                  //M0 75H10L5 80L0 75Z
                return ' M ' + line_x + ' ' + line_y + ' C ' + hx1 + ' ' + line_y + ' ' + hx2 + ' ' + y + ' ' + x + '  ' + y + ' M ' + (x - 11) + ' ' + y + ' L' + (x - 20) + ' ' + (y - 5) + '  L' + (x - 20) + ' ' + (y + 5) + 'Z';

            case 'other':
                if (start_pos_x >= end_pos_x) {
                    var hx1 = line_x + Math.abs(x - line_x) * (curvature * -1);
                    var hx2 = x - Math.abs(x - line_x) * (curvature * -1);
                } else {
                    var hx1 = line_x + Math.abs(x - line_x) * curvature;
                    var hx2 = x - Math.abs(x - line_x) * curvature;
                }
                return ' M ' + line_x + ' ' + line_y + ' C ' + hx1 + ' ' + line_y + ' ' + hx2 + ' ' + y + ' ' + x + '  ' + y;

            default:
                var hx1 = line_x + Math.abs(x - line_x) * curvature;
                var hx2 = x - Math.abs(x - line_x) * curvature;

                return ' M ' + line_x + ' ' + line_y + ' C ' + hx1 + ' ' + line_y + ' ' + hx2 + ' ' + y + ' ' + x + '  ' + y + ' M ' + (x - 11) + ' ' + y + ' L' + (x - 20) + ' ' + (y - 5) + '  L' + (x - 20) + ' ' + (y + 5) + 'Z';
        }
    }
    editor.start();
    editor.zoom_out();

    let welcome = await fetchHtml('welcome.html');
    const welcomeID = editor.addNode('welcome', 0, 0, 50, 50, 'welcome', {}, welcome);
    setupNodeListeners(welcomeID);

    editor.on('nodeCreated', function (id) {
        console.log("Node created " + id);
        disableButtons();
        makeNodeTop(id);
        setupNodeListeners(id);
        setupNodeCopyListens(id);
        addEventListenersToNumberInputs(id);
        setupTextInputListeners(id);
    })

    editor.on('nodeRemoved', function (id) {
        console.log("Node removed " + id);
        disableButtons();
        Object.keys(editor.drawflow.drawflow[editor.module].data).forEach(nodeKey => {
            var node = editor.drawflow.drawflow[editor.module].data[nodeKey];
            var nodeData =
                editor.drawflow.drawflow[editor.module].data[nodeKey].data;
            console.log("nodeKey", nodeKey);
            console.log("node", node);
            console.log("nodeData", nodeData);
            console.log("id", id);

            if (nodeData && nodeData.copies) {
                console.log("Array.isArray(nodeData.copies)", Array.isArray(nodeData.copies))
                if (nodeData.copies.includes(id)) {
                    console.log("nodeData.copies", nodeData.copies);
                    console.log("nodeData.copies.includes(id)",
                        nodeData.copies.includes(id));
                    var index = nodeData.copies.indexOf(id);
                    console.log("index", index);
                    if (index > -1) {
                        nodeData.copies.splice(index, 1);
                        editor.updateNodeDataFromId(nodeKey, nodeData);
                    }
                }
            }
        })
    })

    editor.on('nodeSelected', function (id) {
        console.log("Node selected " + id);
        makeNodeTop(id);
    })

    editor.on('moduleCreated', function (name) {
        console.log("Module Created " + name);
    })

    editor.on('moduleChanged', function (name) {
        console.log("Module Changed " + name);
    })

    editor.on('connectionCreated', function (connection) {
        console.log('Connection created');
        console.log(connection);
        disableButtons();
    })

    editor.on('connectionRemoved', function (connection) {
        console.log('Connection removed');
        console.log(connection);
        disableButtons();
    })

    editor.on('mouseMove', function (position) {
        // console.log('Position mouse x:' + position.x + ' y:' + position.y);
    })

    editor.on('nodeMoved', function (id) {
        console.log("Node moved " + id);
        disableButtons();
    })

    editor.on('zoom', function (zoom) {
        console.log('Zoom level ' + zoom);
    })

    editor.on('translate', function (position) {
        console.log('Translate x:' + position.x + ' y:' + position.y);
    })

    editor.on('addReroute', function (id) {
        console.log("Reroute added " + id);
    })

    editor.on('removeReroute', function (id) {
        console.log("Reroute removed " + id);
    })

    editor.selectNode = function (id) {
        if (this.node_selected != null) {
            this.node_selected.classList.remove("selected");
            if (this.node_selected !== this.ele_selected) {
                this.dispatch('nodeUnselected', true);
            }
        }
        const element = document.querySelector(`#node-${id}`);
        this.ele_selected = element;
        this.node_selected = element;
        this.node_selected.classList.add("selected");
        if (this.node_selected !== this.ele_selected) {
            this.node_selected = element;
            this.node_selected.classList.add('selected');
            this.dispatch('nodeSelected', this.ele_selected.id.slice(5));
        }
        console.log(id)
    }

    let last_x = 0;
    let last_y = 0;
    let dragElementHover = null;

    editor.on("mouseMove", ({x, y}) => {
        const hoverEles = document.elementsFromPoint(x, y);
        const nextGroup = hoverEles.find(ele => ele.classList.contains('GROUP') && (!editor.node_selected || ele.id !== editor.node_selected.id));

        if (nextGroup) {
            if (dragElementHover !== nextGroup) {
                if (dragElementHover) {
                    dragElementHover.classList.remove("hover-drop");
                }
                dragElementHover = nextGroup;
                dragElementHover.classList.add("hover-drop");
            }
        } else if (dragElementHover) {
            dragElementHover.classList.remove("hover-drop");
            dragElementHover = null;
        }

        if (editor.node_selected && editor.drag) {
            const selectedNodeId = editor.node_selected.id.slice(5);
            var dx = (last_x - x) * editor.precanvas.clientWidth / (editor.precanvas.clientWidth * editor.zoom);
            var dy = (last_y - y) * editor.precanvas.clientHeight / (editor.precanvas.clientHeight * editor.zoom);

            if (editor.node_selected.classList.contains("GROUP")) {
                moveGroupNodes(selectedNodeId, -dx, -dy);
            }
        } else {
            if (dragElementHover) {
                dragElementHover.classList.remove("hover-drop");
                dragElementHover = null;
            }
        }

        last_x = x;
        last_y = y;
    });

    editor.on("nodeMoved", (id) => {
        const dragNode = id;
        if (dragElementHover !== null) {
            const dropNode = dragElementHover.id.slice(5);
            if (dragNode !== dropNode) {
                removeOfGroupNode(dragNode);
                dragElementHover.classList.remove("hover-drop");
                const dropNodeInfo = editor.getNodeFromId(dropNode);
                const dropNodeInfoData = dropNodeInfo.data;
                if (dropNodeInfoData.elements.indexOf(dragNode) === -1) {
                    dropNodeInfoData.elements.push(dragNode);
                    editor.updateNodeDataFromId(dropNode, dropNodeInfoData);
                    // remove connections
                    editor.removeConnectionNodeId('node-' + id);
                    // Hide the ports when node is inside the group
                    togglePortsDisplay(dragNode, 'none');
                    const dragNodeData = editor.getNodeFromId(dragNode);
                    if (dragNodeData.class !== "GROUP") {
                        collapseNode(dragNode);
                    }
                }
            }
            dragElementHover = null;
        } else {
            // If the node is moved outside of any group, show the ports
            togglePortsDisplay(dragNode, '');
            removeOfGroupNode(dragNode);
        }
    })

    editor.on("nodeRemoved", (id) => {
        removeOfGroupNode(id);
    });

    /* DRAG EVENT */

    /* Mouse and Touch Actions */

    var elements = document.getElementsByClassName('workstation-sidebar-dragitem');
    for (var i = 0; i < elements.length; i++) {
        elements[i].addEventListener('touchend', drop, false);
        elements[i].addEventListener('touchmove', positionMobile, false);
        elements[i].addEventListener('touchstart', drag, false);
    }

    mobile_item_selec = '';
    mobile_last_move = null;

    importQueue = [];
    currentImportIndex = 0;
    accumulatedImportData = {};
    descriptionStep = [];
    console.log("importQueue", importQueue)

    document.getElementById('surveyButton').addEventListener('click', function () {
        window.open('https://survey.aliyun.com/apps/zhiliao/vgpTppn22', '_blank');
    });

    document.getElementById('surveyClose').addEventListener('click', function () {
        hideSurveyModal();
    });

    setTimeout(showSurveyModal, 30000);

    if(!localStorage.getItem('firstGuide')){
        startGuide();
    }
}


function makeNodeTop(id) {
    const node = document.getElementById(`node-${id}`);
    const nodeInfo = editor.getNodeFromId(id);

    if (nodeInfo) {
        console.log("currentZIndex: " + currentZIndex);
        currentZIndex += 1;
        node.style.zIndex = currentZIndex;

        if (nodeInfo.class === 'GROUP') {
            nodeInfo.data.elements.forEach((elementId) => {
                makeNodeTop(elementId);
            });
        }
    }
}


function moveGroupNodes(groupId, dx, dy) {
    const groupInfo = editor.getNodeFromId(groupId);
    const elements = groupInfo.data.elements || [];
    elements.forEach(eleId => {
        const eleNode = document.getElementById(`node-${eleId}`);
        const eleNodeInfo = editor.getNodeFromId(eleId);

        if (eleNode) {
            const nodeData = editor.drawflow.drawflow[editor.module].data[eleId];
            const newPosX = nodeData.pos_x + dx;
            const newPosY = nodeData.pos_y + dy;

            eleNode.style.left = newPosX + "px";
            eleNode.style.top = newPosY + "px";

            if (editor.drawflow.drawflow[editor.module] &&
                editor.drawflow.drawflow[editor.module].data &&
                editor.drawflow.drawflow[editor.module].data[eleId]) {
                editor.drawflow.drawflow[editor.module].data[eleId].pos_x = newPosX;
                editor.drawflow.drawflow[editor.module].data[eleId].pos_y = newPosY;
            }

            editor.updateConnectionNodes(`node-${eleId}`);
        }

        if (eleNodeInfo.class && eleNodeInfo.class === "GROUP") {
            moveGroupNodes(eleId, dx, dy);
        }
    });
}


function collapseNode(nodeId) {
    const nodeElement = document.getElementById(`node-${nodeId}`);
    const contentBox = nodeElement.querySelector('.box');
    const toggleArrow = nodeElement.querySelector('.toggle-arrow');

    contentBox.classList.add('hidden');
    toggleArrow.textContent = "\u25BC";
}


function togglePortsDisplay(nodeId, displayStyle) {
    const nodeElement = document.querySelector(`#node-${nodeId}`);
    if (nodeElement) {
        const inputs = nodeElement.querySelectorAll('.inputs .input');
        const outputs = nodeElement.querySelectorAll('.outputs .output');
        inputs.forEach(input => {
            input.style.display = displayStyle;
        });
        outputs.forEach(output => {
            output.style.display = displayStyle;
        });
    }
}


function removeOfGroupNode(id) {
    Object.keys(editor.drawflow.drawflow[editor.module].data).forEach(ele => {
        if (editor.drawflow.drawflow[editor.module].data[ele].class === "GROUP") {
            const findIndex = editor.drawflow.drawflow[editor.module].data[ele].data.elements.indexOf(id);
            if (findIndex !== -1) {
                editor.drawflow.drawflow[editor.module].data[ele].data.elements.splice(findIndex, 1);
            }
        }
    })
}


function positionMobile(ev) {
    mobile_last_move = ev;
}


function allowDrop(ev) {
    ev.preventDefault();
}


function drag(ev) {
    if (ev.type === "touchstart") {
        mobile_item_selec = ev.target.closest(".workstation-sidebar-dragitem").getAttribute('data-node');
    } else {
        ev.dataTransfer.setData("node", ev.target.getAttribute('data-node'));
    }
}


function drop(ev) {
    if (ev.type === "touchend") {
        var parentdrawflow = document.elementFromPoint(mobile_last_move.touches[0].clientX, mobile_last_move.touches[0].clientY).closest("#drawflow");
        if (parentdrawflow != null) {
            addNodeToDrawFlow(mobile_item_selec, mobile_last_move.touches[0].clientX, mobile_last_move.touches[0].clientY);
        }
        mobile_item_selec = '';
    } else {
        ev.preventDefault();
        var data = ev.dataTransfer.getData("node");
        addNodeToDrawFlow(data, ev.clientX, ev.clientY);
    }

}


async function addNodeToDrawFlow(name, pos_x, pos_y) {
    if (editor.editor_mode === 'fixed') {
        return false;
    }
    pos_x = pos_x * (editor.precanvas.clientWidth / (editor.precanvas.clientWidth * editor.zoom)) - (editor.precanvas.getBoundingClientRect().x * (editor.precanvas.clientWidth / (editor.precanvas.clientWidth * editor.zoom)));
    pos_y = pos_y * (editor.precanvas.clientHeight / (editor.precanvas.clientHeight * editor.zoom)) - (editor.precanvas.getBoundingClientRect().y * (editor.precanvas.clientHeight / (editor.precanvas.clientHeight * editor.zoom)));

    var htmlSourceCode = await fetchHtmlSourceCodeByName(name);

    switch (name) {
        // Workflow-Model
        case 'dashscope_chat':
            const dashscope_chatId = editor.addNode('dashscope_chat', 0, 0, pos_x,
                pos_y,
                'dashscope_chat', {
                    "args":
                        {
                            "config_name": '',
                            "model_name": '',
                            "api_key": '',
                            "temperature": 0.0,
                            "seed": 0,
                            "model_type": 'dashscope_chat'
                        }
                },
                htmlSourceCode);
            addEventListenersToNumberInputs(dashscope_chatId);
            break;

        case 'openai_chat':
            const openai_chatId = editor.addNode('openai_chat', 0, 0, pos_x,
                pos_y,
                'openai_chat', {
                    "args":
                        {
                            "config_name": '',
                            "model_name": '',
                            "api_key": '',
                            "temperature": 0.0,
                            "seed": 0,
                            "model_type": 'openai_chat'
                        }
                },
                htmlSourceCode);
            addEventListenersToNumberInputs(openai_chatId);
            break;

        case 'post_api_chat':
            const post_api_chatId = editor.addNode('post_api_chat', 0, 0, pos_x, pos_y,
                'post_api_chat', {
                    "args":
                        {
                            "config_name": '',
                            "api_url": '',
                            "headers": {
                                "content_type": 'application/json',
                                "authorization": '',
                            },
                            "json_args": {
                                "model": '',
                                "temperature": 0.0,
                                "seed": 0,
                            },
                            "model_type": 'post_api_chat',
                            "messages_key": 'messages'
                        }
                },
                htmlSourceCode);
            addEventListenersToNumberInputs(post_api_chatId);
            break;

        case 'post_api_dall_e':
            const post_api_dall_eId = editor.addNode('post_api_dall_e', 0,
                0,
                pos_x, pos_y,
                'post_api_dall_e', {
                    "args":
                        {
                            "config_name": '',
                            "api_url": '',
                            "headers": {
                                "content_type": 'application/json',
                                "authorization": '',
                            },
                            "json_args": {
                                "model": '',
                                "n": 1,
                                "size": "",
                                "temperature": 0.0,
                                "seed": 0,
                            },
                            "model_type": 'post_api_dall_e',
                            "messages_key": 'prompt'
                        }
                },
                htmlSourceCode);
            addEventListenersToNumberInputs(post_api_dall_eId);
            break;

        case 'dashscope_image_synthesis':
            const dashscope_image_synthesisId = editor.addNode('dashscope_image_synthesis', 0,
                0,
                pos_x, pos_y,
                'dashscope_image_synthesis', {
                    "args":
                        {
                            "config_name": '',
                            "model_name": '',
                            "generate_args": {
                                "n": 1,
                                "size": "",
                                "temperature": 0.0,
                                "seed": 0,
                            },
                            "model_type": 'dashscope_image_synthesis'
                        }
                }, htmlSourceCode);
            addEventListenersToNumberInputs(dashscope_image_synthesisId);
            break;

        // Message
        case 'Message':
            editor.addNode('Message', 1, 1, pos_x,
                pos_y, 'Message', {
                    "args":
                        {
                            "name": '',
                            "content": '',
                            "url": ''
                        }
                }, htmlSourceCode);
            break;

        // Workflow-Agent
        case 'DialogAgent':
            const DialogAgentID = editor.addNode('DialogAgent', 1, 1,
                pos_x,
                pos_y,
                'DialogAgent', {
                    "args": {
                        "name": '',
                        "sys_prompt": '',
                        "model_config_name": ''
                    }
                }, htmlSourceCode);
            var nodeElement = document.querySelector(`#node-${DialogAgentID} .node-id`);
            if (nodeElement) {
                nodeElement.textContent = DialogAgentID;
            }
            break;

        case 'UserAgent':
            const UserAgentID = editor.addNode('UserAgent', 1, 1, pos_x,
                pos_y, 'UserAgent', {
                    "args": {"name": 'User'}
                }, htmlSourceCode);
            var nodeElement = document.querySelector(`#node-${UserAgentID} .node-id`);
            if (nodeElement) {
                nodeElement.textContent = UserAgentID;
            }
            break;

        case 'TextToImageAgent':
            const TextToImageAgentID =
                editor.addNode('TextToImageAgent', 1,
                    1, pos_x, pos_y,
                    'TextToImageAgent', {
                        "args": {
                            "name": '',
                            "model_config_name": ''
                        }
                    }, htmlSourceCode);
            var nodeElement = document.querySelector(`#node-${TextToImageAgentID} .node-id`);
            if (nodeElement) {
                nodeElement.textContent = TextToImageAgentID;
            }
            break;

        case 'DictDialogAgent':
            const DictDialogAgentID = editor.addNode('DictDialogAgent', 1,
                1, pos_x, pos_y,
                'DictDialogAgent', {
                    "args": {
                        "name": '',
                        "sys_prompt": '',
                        "model_config_name": '',
                        "parse_func": '',
                        "fault_handler": '',
                        "max_retries": 3,
                    }
                }, htmlSourceCode);
            var nodeElement = document.querySelector(`#node-${DictDialogAgentID} .node-id`);
            if (nodeElement) {
                nodeElement.textContent = DictDialogAgentID;
            }
            break;

        case 'ReActAgent':
            const ReActAgentID = editor.addNode('ReActAgent', 1, 1, pos_x, pos_y,
                'GROUP', {
                    elements: [],
                    "args": {
                        "name": '',
                        "sys_prompt": '',
                        "model_config_name": '',
                        "max_iters": 10,
                        "verbose": '',
                    }
                }, htmlSourceCode);
            var nodeElement = document.querySelector(`#node-${ReActAgentID} .node-id`);
            if (nodeElement) {
                nodeElement.textContent = ReActAgentID;
            }
            break;

        // Workflow-Pipeline
        case 'Placeholder':
            editor.addNode('Placeholder', 1, 1,
                pos_x, pos_y, 'Placeholder', {}, htmlSourceCode);
            break;

        case 'MsgHub':
            editor.addNode('MsgHub', 1, 1, pos_x, pos_y,
                'GROUP', {
                    elements: [],
                    "args": {
                        "announcement": {
                            "name": '',
                            "content": ''
                        }
                    }
                }, htmlSourceCode);
            break;

        case 'SequentialPipeline':
            editor.addNode('SequentialPipeline', 1, 1, pos_x, pos_y,
                'GROUP', {elements: []}, htmlSourceCode);
            break;

        case 'ForLoopPipeline':
            const ForLoopPipelineID =
                editor.addNode('ForLoopPipeline', 1, 1, pos_x, pos_y,
                    'GROUP', {
                        elements: [],
                        "args": {
                            "max_loop": 3,
                            "break_func": ''
                        }
                    }, htmlSourceCode);
            addEventListenersToNumberInputs(ForLoopPipelineID);
            break;

        case 'WhileLoopPipeline':
            editor.addNode('WhileLoopPipeline', 1, 1, pos_x, pos_y,
                'GROUP', {
                    elements: [],
                    "args": {
                        "condition_func": ''
                    }
                }, htmlSourceCode);
            break;

        case 'IfElsePipeline':
            editor.addNode('IfElsePipeline', 1,
                1, pos_x, pos_y, 'GROUP', {
                    elements: [], args: {
                        "condition_func": ''
                    }
                }, htmlSourceCode);
            break;

        case 'SwitchPipeline':
            const SwitchPipelineID = editor.addNode('SwitchPipeline', 1, 1, pos_x, pos_y, 'GROUP', {
                elements: [], args: {
                    "condition_func": '',
                    "cases": [],
                }
            }, htmlSourceCode);
            setupSwitchPipelineListeners(SwitchPipelineID);
            const caseContainer = document.querySelector(`#node-${SwitchPipelineID} .case-container`);
            if (caseContainer) {
                addDefaultCase(caseContainer);
            } else {
                console.error(`Case container not found in node-${SwitchPipelineID}.`);
            }
            break;

        // Workflow-Service
        case 'BingSearchService':
            editor.addNode('BingSearchService', 0, 0,
                pos_x, pos_y, 'BingSearchService', {
                    "args": {
                        "api_key": "",
                        "num_results": 3,
                    }
                }, htmlSourceCode);
            break;

        case 'GoogleSearchService':
            editor.addNode('GoogleSearchService', 0, 0,
                pos_x, pos_y, 'GoogleSearchService', {
                    "args": {
                        "api_key": "",
                        "cse_id": "",
                        "num_results": 3,
                    }
                }, htmlSourceCode);
            break;

        case 'PythonService':
            editor.addNode('PythonService', 0, 0,
                pos_x, pos_y, 'PythonService', {}, htmlSourceCode);
            break;

        case 'ReadTextService':
            editor.addNode('ReadTextService', 0, 0,
                pos_x, pos_y, 'ReadTextService', {}, htmlSourceCode);
            break;

        case 'WriteTextService':
            editor.addNode('WriteTextService', 0, 0,
                pos_x, pos_y, 'WriteTextService', {}, htmlSourceCode);
            break;

<<<<<<< HEAD
        case 'Post':
            editor.addNode('Post', 1, 1,
                pos_x, pos_y, 'Post', {
                    "args": {
                        "url": "",
                        "image_path_or_url": "",
                        "headers": '{"xxx": "yyy"}',
                        "data": '{"size": "auto"}',
                        "json": '{}',
                        "kwargs": '{}',
                        "output_path": "",
                        "output_type": "",
                    }
                }, htmlSourceCode);
            break;

=======
        case 'TextToAudioService':
            const TextToAudioServiceID = editor.addNode('TextToAudioService', 0, 0,
                pos_x, pos_y, 'TextToAudioService', {
                    "args": {
                        "model": "",
                        "api_key": "",
                        "sample_rate": ""
                    }
                }, htmlSourceCode);
                updateSampleRate(TextToAudioServiceID)
            break;
        case 'TextToImageService':
            editor.addNode('TextToImageService', 0, 0,
                pos_x, pos_y, 'TextToImageService', {
                    "args": {
                        "model": "",
                        "api_key": "",
                        "n": 1,
                        "size":""
                    }
                }, htmlSourceCode);
            break;
>>>>>>> 6fc2ec88
        case 'ImageComposition':
            editor.addNode('ImageComposition', 1, 1,
                pos_x, pos_y, 'ImageComposition', {
                    "args": {
                        "image_urls": [],
                        "titles": "",
                        "output_path": "",
                        "row": 1,
                        "column": 1,
                        "spacing": 10,
                        "title_height": 100,
                        "font_name": "PingFang",
                    }
                }, htmlSourceCode);
            break;

        default:
    }
}

function updateSampleRate(nodeId) {
    const newNode = document.getElementById(`node-${nodeId}`);
    if (!newNode) {
        console.error(`Node with ID node-${nodeId} not found.`);
        return;
    }

    const modelNameInput = newNode.querySelector('#model_name');
    function updateSampleRateValue() {
        const modelName = modelNameInput ? modelNameInput.value : '';

        if (ModelNames48k.includes(modelName)) {
            sampleRate = 48000
        } else {
            sampleRate = 16000
        }

        const sampleRateInput = newNode.querySelector('#sample_rate');

        if (sampleRateInput) {
            sampleRateInput.value = sampleRate;
            var nodeData = editor.getNodeFromId(nodeId).data;
            nodeData.args.sample_rate = sampleRate
            nodeData.args.model = modelName
            editor.updateNodeDataFromId(nodeId, nodeData);

            console.log(`${modelName} sample rate updated to: ${sampleRate}`);
        } else {
            console.log(`Sample Rate input not found.`);
        }
    }

    if (modelNameInput) {
        modelNameInput.addEventListener('input', updateSampleRateValue);
    }
}

function setupTextInputListeners(nodeId) {
    const newNode = document.getElementById(`node-${nodeId}`);
    if (newNode) {
        const stopPropagation = function (event) {
            event.stopPropagation();
        };
        newNode.addEventListener('mousedown', function (event) {
            const target = event.target;
            if (target.tagName === 'TEXTAREA' || target.tagName === 'INPUT') {
                stopPropagation(event);
            }
        }, false);
    }
}

function toggleAdvanced() {
    var advancedBox = document.querySelector('.advanced-box');
    if (advancedBox.style.display === "none") {
        advancedBox.style.display = "block";
    } else {
        advancedBox.style.display = "none";
    }
}


function handleInputChange(event) {
    const input = event.target;

    if (input.type === 'number') {
        const value = input.value;
        const floatValue = parseFloat(value);
        const nodeId = input.closest('.drawflow_content_node').parentElement.id.slice(5);

        if (!isNaN(floatValue)) {
            const node = editor.getNodeFromId(nodeId);
            const dataAttributes =
                Array.from(input.attributes).filter(attr =>
                    attr.name.startsWith('df-args-'));
            dataAttributes.forEach(attr => {
                const attrName = attr.name;
                if (attrName.startsWith('df-args-json_args-')) {
                    const dataAttribute = attrName.substring(18)
                    if
                    (node.data.args.json_args.hasOwnProperty(dataAttribute)) {
                        node.data.args.json_args[dataAttribute] = floatValue;
                        editor.updateNodeDataFromId(nodeId, node.data);
                    }
                } else {
                    const dataAttribute = attrName.substring(8);
                    if (node.data.args.hasOwnProperty(dataAttribute)) {
                        node.data.args[dataAttribute] = floatValue;
                        editor.updateNodeDataFromId(nodeId, node.data);
                    }
                }
            });
        } else {
            console.error("Invalid input value:", value);
        }
    }
}


function addEventListenersToNumberInputs(nodeId) {
    const nodeElement = document.getElementById(`node-${nodeId}`);
    if (nodeElement) {
        const numberInputs = nodeElement.querySelectorAll('input[type=number]');
        numberInputs.forEach(input => {
            input.addEventListener('change', handleInputChange);
        });
    }
}


function validateTemperature(input) {
    const value = input.valueAsNumber;
    if (isNaN(value) || value < 0 || value >= 2) {
        input.setCustomValidity('Temperature must be greater or equal than 0 and less than 2!');
    } else {
        input.setCustomValidity('');
    }
    input.reportValidity();
}


function validateSeed(input) {
    const value = parseInt(input.value, 10); // Parse the value as an integer.
    if (isNaN(value) || value < 0 || !Number.isInteger(parseFloat(input.value))) {
        input.setCustomValidity('Seed must be a non-negative integer!');
    } else {
        input.setCustomValidity('');
    }
    input.reportValidity();
}


document.addEventListener('input', function (event) {
    const input = event.target;

    if (input.getAttribute('df-args-temperature') !== null ||
        input.getAttribute('df-args-json_args-temperature') !== null) {
        validateTemperature(input);
    }

    if (input.getAttribute('df-args-seed') !== null ||
        input.getAttribute('df-args-json_args-seed') !== null) {
        validateSeed(input);
    }
});

var transform = '';


function updateReadmeAndTrimExtrasInHTML(htmlString, nodeId) {
    const parser = new DOMParser();
    const doc = parser.parseFromString(htmlString, 'text/html');
    const containerDiv = doc.body.firstChild;

    removeNonReadmeChildren(containerDiv);
    updateReadmeContent(containerDiv, nodeId);

    return containerDiv.innerHTML;
}

function updateReadmeContent(containerDiv, nodeId) {
    const readmeDiv = containerDiv.querySelector('.readme');
    if (readmeDiv) {
        console.log("readmeDiv", readmeDiv);

        let newDiv = document.createElement('div');
        newDiv.innerHTML = `Copy from Node ID: ${nodeId}`;
        readmeDiv.appendChild(newDiv);

        console.log("readmeDiv after", readmeDiv);
    }
}

function removeNonReadmeChildren(containerDiv) {
    const boxDiv = containerDiv.querySelector('.box');
    if (boxDiv) {
        boxDiv.querySelectorAll('*:not(.readme)').forEach(child => child.remove());
    }
}

function createNodeHTML(node, isCopy, originalNodeId) {
    let modifiedHtml = isCopy ? processNodeCopyHTML(node.html) : node.html;
    return updateReadmeAndTrimExtrasInHTML(modifiedHtml, originalNodeId);
}

function processNodeCopyHTML(htmlString) {
    const parser = new DOMParser();
    const doc = parser.parseFromString(htmlString, 'text/html');

    ['.copy-button', 'div .node-id'].forEach(selector => {
        const element = doc.querySelector(selector);
        if (element) element.remove();
    });

    return doc.body.innerHTML;
}

function copyNode(originalNodeId) {
    const originalNode = editor.getNodeFromId(originalNodeId);
    originalNode.data.copies = originalNode.data.copies || [];

    const newNodeHTML = createNodeHTML(originalNode, true, originalNodeId);
    const [posX, posY] = [originalNode.pos_x + 30, originalNode.pos_y + 30];

    editor.addNode("CopyNode",
        Object.keys(originalNode.inputs).length,
        Object.keys(originalNode.outputs).length,
        posX, posY, 'node-' + originalNode.name, {elements: [originalNodeId.toString()]},
        newNodeHTML);
}

function setupNodeCopyListens(nodeId) {
    const newNode = document.getElementById(`node-${nodeId}`);
    if (newNode) {
        const copyButton = newNode.querySelector('.copy-button');
        if (copyButton) {
            copyButton.addEventListener('click', function () {
                copyNode(nodeId);
            });
        }
    }
}

function hideShowGroupNodes(groupId, show) {
    const groupInfo = editor.getNodeFromId(groupId);
    if (groupInfo && groupInfo.class === 'GROUP') {
        groupInfo.data.elements.forEach(elementNodeId => {
            const elementNode = document.getElementById(`node-${elementNodeId}`);
            const childNodeInfo = editor.getNodeFromId(elementNodeId);
            const contentBox = elementNode.querySelector('.box') ||
                elementNode.querySelector('.box-highlight');
            if (elementNode) {
                elementNode.style.display = show ? '' : 'none';
            }
            if (childNodeInfo.class === 'GROUP') {
                if (!show || (contentBox && !contentBox.classList.contains('hidden'))) {
                    hideShowGroupNodes(elementNodeId, show);
                }
            }
        });
    }
}

function setupNodeListeners(nodeId) {
    const newNode = document.getElementById(`node-${nodeId}`);
    if (newNode) {

        const titleBox = newNode.querySelector('.title-box');
        const contentBox = newNode.querySelector('.box') ||
            newNode.querySelector('.box-highlight');

        // Add resize handle to the bottom right corner of the node
        const resizeHandleSE = document.createElementNS('http://www.w3.org/2000/svg', 'svg');

        const path = document.createElementNS('http://www.w3.org/2000/svg', 'path');
        path.setAttribute('d', 'M932.37602347 512.88874453l-420.37602347 420.37602347 56.43525867 56.43525867 420.37602453-420.37602347-56.43525973-56.43525867z m-3.55497707-474.58942293L34.29997333 933.264768l56.43525867 56.43525867L985.25630613 95.1789536l-56.43525973-56.879632z');

        resizeHandleSE.setAttribute('viewBox', '0 0 1024 1024');
        resizeHandleSE.appendChild(path);

        resizeHandleSE.classList.add('resize-handle-se');

        contentBox.appendChild(resizeHandleSE);

        const toggleArrow = newNode.querySelector('.toggle-arrow');

        if (toggleArrow && contentBox && titleBox) {
            toggleArrow.addEventListener('click', function () {
                contentBox.classList.toggle('hidden');

                if (contentBox.classList.contains('hidden')) {
                    toggleArrow.textContent = "\u25BC";
                    hideShowGroupNodes(nodeId, false);
                } else {
                    toggleArrow.textContent = "\u25B2";
                    hideShowGroupNodes(nodeId, true);
                }
                editor.updateConnectionNodes('node-' + nodeId);
            });

            let startX, startY, startWidth, startHeight;

            resizeHandleSE.addEventListener('mousedown', function (e) {
                e.stopPropagation();
                document.addEventListener('mousemove', doDragSE, false);
                document.addEventListener('mouseup', stopDragSE, false);

                startX = e.clientX;
                startY = e.clientY;
                startWidth = parseInt(document.defaultView.getComputedStyle(contentBox).width, 10);
                startHeight = parseInt(document.defaultView.getComputedStyle(contentBox).height, 10);
            });

            function doDragSE(e) {
                newNode.style.width = 'auto';

                const newWidth = (startWidth + e.clientX - startX);
                if (newWidth > 200) {
                    contentBox.style.width = newWidth + 'px';
                    titleBox.style.width = newWidth + 'px';
                }

                const newHeight = (startHeight + e.clientY - startY);
                contentBox.style.height = newHeight + 'px';

                editor.updateConnectionNodes('node-' + nodeId);
            }

            function stopDragSE(e) {
                document.removeEventListener('mousemove', doDragSE, false);
                document.removeEventListener('mouseup', stopDragSE, false);
            }

        }
    }
}

function setupSwitchPipelineListeners(nodeId) {
    const newNode = document.getElementById(`node-${nodeId}`);
    if (!newNode) {
        console.error(`Node with ID node-${nodeId} not found.`);
        return;
    }
    const addCaseButton = newNode.querySelector('.add-case');
    if (!addCaseButton) {
        console.error(`Add Case button not found in node-${nodeId}.`);
        return;
    }
    addCaseButton.addEventListener('click', function () {
        var caseContainer = newNode.querySelector('.case-container');
        if (!caseContainer) {
            console.error(`Case container not found in node-${nodeId}.`);
            return;
        }
        var defaultCaseElement = caseContainer.querySelector('.default-case');
        if (defaultCaseElement) {
            caseContainer.removeChild(defaultCaseElement);
        }
        var caseCount = caseContainer.getElementsByClassName('case-placeholder').length;
        var caseElement = document.createElement('div');
        caseElement.classList.add('case-placeholder');

        var caseText = document.createTextNode(`Case ${caseCount + 1}: `);
        caseElement.appendChild(caseText);

        var inputElement = document.createElement('input');
        inputElement.type = 'text';
        inputElement.placeholder = `Case Pattern`;

        inputElement.dataset.caseIndex = caseCount;

        caseElement.appendChild(inputElement);
        caseContainer.appendChild(caseElement);

        inputElement.addEventListener('input', function (e) {
            var nodeData = editor.getNodeFromId(nodeId).data;
            console.log("nodeData", nodeData);
            var index = e.target.dataset.caseIndex;
            console.log("index", index);
            nodeData.args.cases[index] = e.target.value;
            editor.updateNodeDataFromId(nodeId, nodeData);
        });

        editor.getNodeFromId(nodeId).data.args.cases.push('');

        addDefaultCase(caseContainer);
        editor.updateConnectionNodes('node-' + nodeId);
    });

    const removeCaseButton = newNode.querySelector('.remove-case');
    if (!removeCaseButton) {
        console.error(`Remove Case button not found in node-${nodeId}.`);
        return;
    }
    removeCaseButton.addEventListener('click', function () {
        var caseContainer = newNode.querySelector('.case-container');
        var cases = caseContainer.getElementsByClassName('case-placeholder');
        if (cases.length > 1) {
            caseContainer.removeChild(cases[cases.length - 2]);
            var nodeData = editor.getNodeFromId(nodeId).data;
            nodeData.args.cases.splice(nodeData.args.cases.length - 1, 1);
            editor.updateNodeDataFromId(nodeId, nodeData);
        }
        editor.updateConnectionNodes('node-' + nodeId);
    });
}

function addDefaultCase(caseContainer) {
    var defaultCaseElement = document.createElement('div');
    defaultCaseElement.classList.add('case-placeholder', 'default-case');
    defaultCaseElement.textContent = `Default Case`;
    caseContainer.appendChild(defaultCaseElement);
}


function closemodal(e) {
    e.target.closest(".drawflow-node").style.zIndex = "2";
    e.target.parentElement.parentElement.style.display = "none";
    editor.precanvas.style.transform = transform;
    editor.precanvas.style.left = '0px';
    editor.precanvas.style.top = '0px';
    editor.editor_mode = "edit";
}


function changeModule(event) {
    var all = document.querySelectorAll(".menu ul li");
    for (var i = 0; i < all.length; i++) {
        all[i].classList.remove('selected');
    }
    event.target.classList.add('selected');
}


function changeLockMode(option) {
    let lockSvg = document.getElementById('lock-svg');
    let unlockSvg = document.getElementById('unlock-svg');
    if (option === 'lock') {
        editor.editor_mode = 'edit';
        lockSvg.style.display = 'none';
        unlockSvg.style.display = 'block';
    } else {
        editor.editor_mode = 'fixed';
        lockSvg.style.display = 'block';
        unlockSvg.style.display = 'none';
    }
}


function toggleDraggable(element) {
    var content = element.nextElementSibling;
    if (content.classList.contains('visible')) {
        content.classList.remove('visible');
    } else {
        content.classList.add('visible');
    }
}


function filterEmptyValues(obj) {
    return Object.entries(obj).reduce((acc, [key, value]) => {
        if (typeof value === 'object' && value !== null) {
            const filteredNestedObj = filterEmptyValues(value);
            if (Object.keys(filteredNestedObj).length > 0) {
                acc[key] = filteredNestedObj;
            }
        } else if (value !== '') {
            acc[key] = value;
        }
        return acc;
    }, {});
}


// This function is the most important to AgentScope config.
function reorganizeAndFilterConfigForAgentScope(inputData) {
    // Assuming there's only one tab ('Home'), but adjust if there are more
    const homeTab = inputData.drawflow.Home;
    // Create a new object to hold the reorganized and filtered nodes
    const filteredNodes = {};

    // Iterate through the nodes and copy them to the filteredNodes object
    Object.entries(homeTab.data).forEach(([key, node]) => {
        // Skip the node if the name is 'welcome' or 'readme'
        const nodeName = node.name.toLowerCase();
        if (nodeName === 'welcome' || nodeName === 'readme') {
            return;
        }

        // Create a copy of the node without 'html', 'typenode', 'class', 'id', and 'name' fields
        const {
            html,
            typenode,
            pos_x,
            pos_y,
            class: classField,
            id,
            ...cleanNode
        } = node;

        if (cleanNode.data && cleanNode.data.args) {
            cleanNode.data.args = filterEmptyValues(cleanNode.data.args);
        }

        // Add the cleaned node to the filteredNodes object using its id as the key
        filteredNodes[key] = cleanNode;
    });

    // Return the filtered and reorganized nodes instead of the original structure
    return filteredNodes;
}


function sortElementsByPosition(inputData) {
    let hasError = false;

    Object.keys(inputData.drawflow).forEach((moduleKey) => {
        const moduleData = inputData.drawflow[moduleKey];
        Object.entries(moduleData.data).forEach(([nodeId, node]) => {
            if (node.class === 'GROUP') {
                let elements = node.data.elements;
                let elementsWithPosition = elements.map(elementId => {
                    const elementNode = document.querySelector(`#node-${elementId}`);
                    return elementNode ? {
                        id: elementId,
                        position: {
                            x: elementNode.style.left,
                            y: elementNode.style.top
                        }
                    } : null;
                }).filter(el => el);

                try {
                    elementsWithPosition.sort((a, b) => {
                        let y1 = parseInt(a.position.y, 10);
                        let y2 = parseInt(b.position.y, 10);
                        if (y1 === y2) {
                            throw new Error(`Two elements have the same y position: Element ${a.id} and Element ${b.id}`);
                        }
                        return y1 - y2;
                    });
                } catch (error) {
                    alert(error.message);
                    hasError = true;
                }
                node.data.elements = elementsWithPosition.map(el => el.id);
            }
        });
    });
    return hasError;
}


function checkConditions() {
    let hasModelTypeError = false;
    let hasAgentError = false;
    let agentModelConfigNames = new Set();
    let modelConfigNames = new Set();
    let isApiKeyEmpty = false;
    const nodesData = editor.export().drawflow.Home.data;

    for (let nodeId in nodesData) {
        let node = nodesData[nodeId];
        console.log("node", node);
        console.log("node.inputs", node.inputs);

        if (node.inputs) {
            for (let inputKey in node.inputs) {
                if (node.class !== "ImageComposition" &&
                    node.inputs[inputKey].connections &&
                    node.inputs[inputKey].connections.length > 1) {
                    Swal.fire({
                        title: 'Invalid Connections',
                        text:
                            `${node.name} has more than one connection in inputs.`,
                        icon: 'error',
                        confirmButtonText: 'Ok'
                    });
                    return false;
                }
            }
        }

        let nodeElement = document.getElementById('node-' + nodeId);
        const requiredInputs = nodeElement.querySelectorAll('input[data-required="true"]');

        let titleBox = nodeElement.querySelector('.title-box');

        let titleText = titleBox.getAttribute("data-class");

        for (const input of requiredInputs) {
            if (input.value.trim() === '') {
                let inputLabel = input.previousElementSibling;
                if (inputLabel && inputLabel.tagName.toLowerCase() === "label") {
                    let labelText = inputLabel.textContent.trim();

                    Swal.fire({
                        title: 'Value Missing!',
                        text: `${labelText} is missing in ${titleText}.`,
                        icon: 'error',
                        confirmButtonText: 'Ok'
                    });
                    return false;
                }
            }
        }

        if (node.data && node.data.args && node.data.args.model_type) {
            hasModelTypeError = false;
            modelConfigNames.add(node.data.args.config_name);
            if (node.data.args.api_key === "") {
                isApiKeyEmpty = isApiKeyEmpty || true;
            }
        }
        if (node.name.includes('Agent') && "model_config_name" in node.data.args) {
            hasAgentError = false;
            if (node.data && node.data.args) {
                agentModelConfigNames.add(node.data.args.model_config_name);
            }
        }
        if (node.name === 'ReActAgent') {
            const elements = node.data.elements;
            for (const nodeId of elements) {
                const childNode = nodesData[nodeId]
                if (!childNode || !childNode.name.includes('Service')) {
                    Swal.fire({
                        title: 'Invalid ReActAgent Configuration',
                        text:
                            `ReActAgent must only contain Tool nodes as child nodes.`,
                        icon: 'error',
                        confirmButtonText: 'Ok'
                    });
                    return false;
                }
            }
        }
        if (node.name === 'IfElsePipeline') {
            const elementsSize = node.data.elements.length;
            if (elementsSize !== 1 && elementsSize !== 2) {
                Swal.fire({
                    title: 'Invalid IfElsePipeline Configuration',
                    text: `IfElsePipeline should have 1 or 2 elements, but has ${elementsSize}.`,
                    icon: 'error',
                    confirmButtonText: 'Ok'
                });
                return false;
            }
        }
        if (['ForLoopPipeline', 'WhileLoopPipeline', 'MsgHub'].includes(node.name)) {
            if (node.data.elements.length !== 1) {
                hasError = true;
                Swal.fire({
                    title: 'Invalid Configuration',
                    text: `${node.name} must have exactly one element.`,
                    icon: 'error',
                    confirmButtonText: 'Ok'
                });
                return false;
            }
            let childNodeId = node.data.elements[0];
            let childNode = nodesData[childNodeId];
            if (!childNode || !childNode.name.includes('Pipeline')) {
                Swal.fire({
                    title: 'Invalid Configuration',
                    text:
                        ` ${childNode.name} contained in ${node.name} is not a Pipeline node.`,
                    icon: 'error',
                    confirmButtonText: 'Ok'
                });
                return false;
            }
        }
    }

    let unmatchedConfigNames = [...agentModelConfigNames].filter(name => !modelConfigNames.has(name));
    console.log("modelConfigNames", modelConfigNames);
    console.log("agentModelConfigNames", agentModelConfigNames);
    console.log("unmatchedConfigNames", unmatchedConfigNames);
    if (hasModelTypeError) {
        Swal.fire({
            title: 'Error!',
            text:
                'Error: At least one Model node must be present.',
            icon: 'error',
            confirmButtonText: 'Ok'
        });
    } else if (hasAgentError) {
        Swal.fire({
            title: 'No Agent Nodes Found',
            text: "Error: At least one Agent node must be present.",
            icon: 'error',
            confirmButtonText: 'Ok'
        });
    } else if (unmatchedConfigNames.length > 0) {
        Swal.fire({
            title: 'Configuration Mismatch',
            html:
                "Each Agent's 'Model config name' must match a Model node's 'Config Name'.<br> Unmatched: " + unmatchedConfigNames.join(', '),
            icon: 'error',
            confirmButtonText: 'Ok'
        });
    } else if (isApiKeyEmpty) {
        Swal.fire({
            title: 'API KEY Missing',
            text:
                "API KEY is missing in your model nodes. Please either enter the API KEY in the corresponding position, or enter a random bit of content and replace it with the real value in the exported files.",
            icon: 'error',
            confirmButtonText: 'Ok'
        });
    } else {
        return true;
    }
}


function showCheckPopup() {
    var btnCovers = document.querySelectorAll('.btn-cover');
    if (checkConditions()) {
        Swal.fire({
            title: 'Validation Success',
            text: "All checks are passed!",
            icon: 'success',
            confirmButtonText: 'Great!'
        });
        btnCovers.forEach(function (btnCover) {
            var button = btnCover.querySelector('.btn-disabled');
            if (button) {
                button.classList.remove('btn-disabled');
            }
            btnCover.removeAttribute('data-title');
        });
    }
}


function disableButtons() {
    var btnCovers = document.querySelectorAll('.btn-cover');

    btnCovers.forEach(function (btnCover) {
        var button = btnCover.querySelector('div');
        if (button) {
            button.classList.add('btn-disabled');
        }
        btnCover.setAttribute('data-title',
            'Please click the "Check" button first.');
    });
}


function showExportPyPopup() {
    if (checkConditions()) {
        const rawData = editor.export();

        const hasError = sortElementsByPosition(rawData);
        if (hasError) {
            return;
        }

        const filteredData = reorganizeAndFilterConfigForAgentScope(rawData);

        Swal.fire({
            title: 'Processing...',
            text: 'Please wait.',
            allowOutsideClick: false,
            willOpen: () => {
                Swal.showLoading()
            }
        });

        fetch('/convert-to-py', {
            method: 'POST',
            headers: {
                'Content-Type': 'application/json',
            },
            body: JSON.stringify({
                data: JSON.stringify(filteredData, null, 4),
            })
        }).then(response => {
            if (!response.ok) {
                throw new Error('Network error.');
            }
            return response.json();
        })
            .then(data => {
                Swal.close();
                if (data.is_success === 'True') {
                    Swal.fire({
                        title: '<b>Workflow Python Code</b>',
                        html:
                            '<p>Save as main.py<br>' +
                            'Then run the following command in your terminal:<br>' +
                            '<div class="code-snippet">python main.py</div><br>' +
                            'or <div class="code-snippet">as_gradio main.py</div></p>' +
                            '<pre class="line-numbers"><code class="language-py" id="export-data">' +
                            data.py_code +
                            '</code></pre>',
                        showCloseButton: true,
                        showCancelButton: true,
                        confirmButtonText: 'Copy',
                        cancelButtonText: 'Close',
                        willOpen: (element) => {
                            const codeElement = element.querySelector('code');
                            Prism.highlightElement(codeElement);
                            const copyButton = Swal.getConfirmButton();
                            copyButton.addEventListener('click', () => {
                                copyToClipboard(codeElement.textContent);
                            });
                        }
                    });
                } else {
                    const errorMessage = `
                <p>An error occurred during the Python code generation process. Please check the following error:</p>
                <pre class="line-numbers"><code class="language-py">${data.py_code}</code></pre>
        `;
                    Swal.fire({
                        title: 'Error!',
                        html: errorMessage,
                        icon: 'error',
                        customClass: {
                            popup: 'error-popup'
                        },
                        confirmButtonText: 'Close',
                        willOpen: (element) => {
                            const codeElement = element.querySelector('code');
                            Prism.highlightElement(codeElement);
                        }
                    });
                }
            })
            .catch(error => {
                console.error('Error:', error);
                Swal.fire('Failed!',
                    'There was an error generating your code.',
                    'error');
            });
    }
}


function showExportRunPopup(version) {
    if (version === "local") {
        showExportRunLocalPopup();
    } else {
        showExportRunMSPopup();
    }
}


function showExportRunLocalPopup() {
    if (checkConditions()) {
        const rawData = editor.export();
        const hasError = sortElementsByPosition(rawData);
        if (hasError) {
            return;
        }
        const filteredData = reorganizeAndFilterConfigForAgentScope(rawData);

        Swal.fire({
            title: 'Processing...',
            text: 'Please wait.',
            allowOutsideClick: false,
            willOpen: () => {
                Swal.showLoading()
            }
        });

        fetch('/convert-to-py-and-run', {
            method: 'POST',
            headers: {
                'Content-Type': 'application/json',
            },
            body: JSON.stringify({
                data: JSON.stringify(filteredData, null, 4),
            })
        }).then(response => {
            if (!response.ok) {
                throw new Error('Network error.');
            }
            return response.json();
        })
            .then(data => {
                Swal.close();
                if (data.is_success === 'True') {
                    Swal.fire({
                        title: '<b>Application Running in Background</b>',
                        html:
                            '<p>Your application has been successfully run ' +
                            'in background.<br>' +
                            '<p><strong>Task ID:</strong>' +
                            data.run_id + '</p>' +
                            '<pre class="line-numbers"><code class="language-py" id="export-data">' +
                            data.py_code +
                            '</code></pre>',
                        showCloseButton: true,
                        showCancelButton: true,
                        confirmButtonText: 'Copy Code',
                        cancelButtonText: 'Close',
                        willOpen: (element) => {
                            const codeElement = element.querySelector('code');
                            Prism.highlightElement(codeElement);
                            const copyButton = Swal.getConfirmButton();
                            copyButton.addEventListener('click', () => {
                                copyToClipboard(codeElement.textContent);
                            });
                        }
                    });
                } else {
                    const errorMessage = `
        <p>An error occurred during the Python code running process. Please check the following error:</p>
        <pre class="line-numbers"><code class="language-py">${data.py_code}</code></pre>
    `;
                    Swal.fire({
                        title: 'Error!',
                        html: errorMessage,
                        icon: 'error',
                        customClass: {
                            popup: 'error-popup'
                        },
                        confirmButtonText: 'Close',
                        willOpen: (element) => {
                            const codeElement = element.querySelector('code');
                            Prism.highlightElement(codeElement);
                        }
                    });
                }
            })
            .catch(error => {
                console.error('Error:', error);
                Swal.close();
                Swal.fire('Failed!',
                    'There was an error running your workflow.',
                    'error');
            });
    }
}


function filterOutApiKey(obj) {
    for (let key in obj) {
        if (typeof obj[key] === 'object' && obj[key] !== null) {
            filterOutApiKey(obj[key]);
        }
        if (key === 'api_key') {
            delete obj[key];
        }
    }
}


function showExportRunMSPopup() {
    if (checkConditions()) {
        Swal.fire({
            title: 'Are you sure to run the workflow in ModelScope Studio?',
            text:
                "You are about to navigate to another page. " +
                "Please make sure all the configurations are set " +
                "besides your api-key " +
                "(your api-key should be set in ModelScope Studio page).",
            icon: 'warning',
            showCancelButton: true,
            confirmButtonColor: '#3085d6',
            cancelButtonColor: '#d33',
            confirmButtonText: 'Yes, create it!',
            cancelButtonText: 'Close'
        }).then((result) => {
            if (result.isConfirmed) {
                const rawData = editor.export();
                const hasError = sortElementsByPosition(rawData);
                if (hasError) {
                    return;
                }
                const filteredData = reorganizeAndFilterConfigForAgentScope(rawData);
                filterOutApiKey(filteredData)

                Swal.fire({
                    title: 'Processing...',
                    text: 'Please wait.',
                    allowOutsideClick: false,
                    willOpen: () => {
                        Swal.showLoading()
                    }
                });
                fetch('/upload-to-oss', {
                    method: 'POST',
                    headers: {
                        'Content-Type': 'application/json',
                    },
                    body: JSON.stringify({
                        data: JSON.stringify(filteredData, null, 4),
                    })
                })
                    .then(response => response.json())
                    .then(data => {
                        const params = {'CONFIG_URL': data.config_url};
                        const paramsStr = encodeURIComponent(JSON.stringify(params));
                        const org = "agentscope";
                        const fork_repo = "agentscope_workstation";
                        const url = `https://www.modelscope.cn/studios/fork?target=${org}/${fork_repo}&overwriteEnv=${paramsStr}`;
                        window.open(url, '_blank');
                        Swal.fire('Success!', '', 'success');
                    })
                    .catch(error => {
                        console.error('Error:', error);
                        Swal.fire('Failed', data.message || 'An error occurred while uploading to oss', 'error');
                    });
            }
        })
    }
}


function showExportHTMLPopup() {
    const rawData = editor.export();

    // Remove the html attribute from the nodes to avoid inconsistencies in html
    removeHtmlFromUsers(rawData);

    const exportData = JSON.stringify(rawData, null, 4);

    const escapedExportData = exportData
        .replace(/</g, '&lt;')
        .replace(/>/g, '&gt;');

    Swal.fire({
        title: '<b>Workflow HTML</b>',
        html:
            '<p>This is used for generating HTML code, not for running.<br>' +
            '<pre class="line-numbers"><code class="language-javascript" id="export-data">'
            + escapedExportData +
            '</code></pre>',
        showCloseButton: true,
        showCancelButton: true,
        confirmButtonText: 'Copy',
        cancelButtonText: 'Close',
        willOpen: (element) => {
            // Find the code element inside the Swal content
            const codeElement = element.querySelector('code');

            // Now highlight the code element with Prism
            Prism.highlightElement(codeElement);

            // Copy to clipboard logic
            const content = codeElement.textContent;
            const copyButton = Swal.getConfirmButton();
            copyButton.addEventListener('click', () => {
                copyToClipboard(content);
            });
        }
    });
}


function isValidDataStructure(data) {
    if (
        data.hasOwnProperty('drawflow') &&
        data.drawflow.hasOwnProperty('Home') &&
        data.drawflow.Home.hasOwnProperty('data')
    ) {

        for (const nodeId in data.drawflow.Home.data) {
            const node = data.drawflow.Home.data[nodeId];

            if (
                !node.hasOwnProperty('id') ||
                typeof node.id !== 'number' ||
                !node.hasOwnProperty('name') ||
                typeof node.name !== 'string' ||
                !node.hasOwnProperty('class') ||
                typeof node.class !== 'string'
            ) {
                return false;
            }
        }
        return true;
    }
    return false;
}


function showImportHTMLPopup() {
    Swal.fire({
        title: 'Import Workflow Data',
        html:
            "<p>Please paste your HTML data below. Ensure that the source of the HTML data is trusted, as importing HTML from unknown or untrusted sources may pose security risks.</p>",
        input: 'textarea',
        inputLabel: 'Paste your HTML data here:',
        inputPlaceholder:
            'Paste your HTML data generated from `Export HTML` button...',
        inputAttributes: {
            'aria-label': 'Paste your HTML data here',
            'class': 'code'
        },
        customClass: {
            input: 'code'
        },
        showCancelButton: true,
        confirmButtonText: 'Import',
        cancelButtonText: 'Cancel',
        inputValidator: (value) => {
            if (!value) {
                return 'You need to paste code generated from `Export HTML` button!';
            }
            try {
                const parsedData = JSON.parse(value);
                if (isValidDataStructure(parsedData)) {

                } else {
                    return 'The data is invalid. Please check your data and try again.';
                }
            } catch (e) {
                return 'Invalid data! You need to paste code generated from `Export HTML` button!';
            }
        },
        preConfirm: (data) => {
            try {
                const parsedData = JSON.parse(data);

                // Add html source code to the nodes data
                addHtmlAndReplacePlaceHolderBeforeImport(parsedData)
                    .then(() => {
                        editor.clear();
                        editor.import(parsedData);
                        importSetupNodes(parsedData);
                        Swal.fire('Imported!', '', 'success');
                    });

            } catch (error) {
                Swal.showValidationMessage(`Import error: ${error}`);
            }
        }
    });
}


function showSaveWorkflowPopup() {
    Swal.fire({
        title: 'Save Workflow',
        input: 'text',
        inputPlaceholder: 'Enter filename',
        showCancelButton: true,
        confirmButtonText: 'Save',
        cancelButtonText: 'Cancel'
    }).then(result => {
        if (result.isConfirmed) {
            const filename = result.value;
            saveWorkflow(filename);
        }
    });
}

function saveWorkflow(fileName) {
    const rawData = editor.export();
    filterOutApiKey(rawData)

    // Remove the html attribute from the nodes to avoid inconsistencies in html
    removeHtmlFromUsers(rawData);

    const exportData = JSON.stringify(rawData, null, 4);
    fetch('/save-workflow', {
        method: 'POST',
        headers: {
            'Content-Type': 'application/json',
        },
        body: JSON.stringify({
            filename: fileName,
            workflow: exportData,
            overwrite: false,
        })
    }).then(response => response.json())
        .then(data => {
            if (data.message === "Workflow file saved successfully") {
                Swal.fire('Success', data.message, 'success');
            } else {
                Swal.fire('Error', data.message || 'An error occurred while saving the workflow.', 'error');
            }
        })
        .catch(error => {
            console.error('Error:', error);
            Swal.fire('Error', 'An error occurred while saving the workflow.', 'error');
        });
}

function showLoadWorkflowPopup() {
    fetch('/list-workflows', {
        method: 'POST',
        headers: {
            'Content-Type': 'application/json',
        },
        body: JSON.stringify({})
    })
        .then(response => response.json())
        .then(data => {
            if (!Array.isArray(data.files)) {
                throw new TypeError('The return data is not an array');
            }
            const inputOptions = data.files.reduce((options, file) => {
                options[file] = file;
                return options;
            }, {});
            Swal.fire({
                title: 'Loading Workflow from Disks',
                input: 'select',
                inputOptions: inputOptions,
                inputPlaceholder: 'Select',
                showCancelButton: true,
                showDenyButton: true,
                confirmButtonText: 'Load',
                cancelButtonText: 'Cancel',
                denyButtonText: 'Delete',
                didOpen: () => {
                    const selectElement = Swal.getInput();
                    selectElement.addEventListener('change', (event) => {
                        selectedFilename = event.target.value;
                    });
                }
            }).then(result => {
                if (result.isConfirmed) {
                    loadWorkflow(selectedFilename);
                } else if (result.isDenied) {
                    Swal.fire({
                        title: `Are you sure to delete ${selectedFilename}?`,
                        text: "This operation cannot be undone!",
                        icon: 'warning',
                        showCancelButton: true,
                        confirmButtonColor: '#d33',
                        cancelButtonColor: '#3085d6',
                        confirmButtonText: 'Delete',
                        cancelButtonText: 'Cancel'
                    }).then((deleteResult) => {
                        if (deleteResult.isConfirmed) {
                            deleteWorkflow(selectedFilename);
                        }
                    });
                }
            });
        })
        .catch(error => {
            console.error('Error:', error);
            Swal.fire('Error', 'An error occurred while loading the workflow.', 'error');
        });
}


function loadWorkflow(fileName) {
    fetch('/load-workflow', {
        method: 'POST',
        headers: {
            'Content-Type': 'application/json',
        },
        body: JSON.stringify({
            filename: fileName,
        })
    }).then(response => response.json())
        .then(data => {
            if (data.error) {
                Swal.fire('Error', data.error, 'error');
            } else {
                console.log(data)
                try {
                    // Add html source code to the nodes data
                    addHtmlAndReplacePlaceHolderBeforeImport(data)
                        .then(() => {
                            console.log(data)
                            editor.clear();
                            editor.import(data);
                            importSetupNodes(data);
                            Swal.fire('Imported!', '', 'success');
                        });

                } catch (error) {
                    Swal.showValidationMessage(`Import error: ${error}`);
                }
                Swal.fire('Success', 'Workflow loaded successfully', 'success');
            }
        })
        .catch(error => {
            console.error('Error:', error);
            Swal.fire('Error', 'An error occurred while loading the workflow.', 'error');
        });
}

function deleteWorkflow(fileName) {
    fetch('/delete-workflow', {
        method: 'POST',
        headers: {
            'Content-Type': 'application/json',
        },
        body: JSON.stringify({
            filename: fileName,
        })
    }).then(response => response.json())
        .then(data => {
            if (data.error) {
                Swal.fire('Error', data.error, 'error');
            } else {
                Swal.fire('Deleted!', 'Workflow has been deleted.', 'success');
            }
        })
        .catch(error => {
            console.error('Error:', error);
            Swal.fire('Error', 'An error occurred while deleting the workflow.', 'error');
        });
}


function removeHtmlFromUsers(data) {
    Object.keys(data.drawflow.Home.data).forEach((nodeId) => {
        const node = data.drawflow.Home.data[nodeId];
        // Remove the html attribute from the node
        delete node.html;
    });
}


async function fetchHtmlSourceCodeByName(name) {
    // Fetch the HTML source code from the cache if it exists
    if (name in htmlCache) {
        return htmlCache[name];
    }

    // Load the HTML source code
    let htmlSourceCode = await fetchHtml(nameToHtmlFile[name]);
    htmlCache[name] = htmlSourceCode;
    return htmlSourceCode;
}


async function addHtmlAndReplacePlaceHolderBeforeImport(data) {
    const idPlaceholderRegex = /ID_PLACEHOLDER/g;
    for (const nodeId of Object.keys(data.drawflow.Home.data)) {
        const node = data.drawflow.Home.data[nodeId];
        if (!node.html) {
            if (node.name === "readme") {
                // Remove the node if its name is "readme"
                delete data.drawflow.Home.data[nodeId];
                continue; // Skip to the next iteration
            }
            console.log(node.name)
            const sourceCode = await fetchHtmlSourceCodeByName(node.name);

            // Add new html attribute to the node
            console.log(sourceCode)
            node.html = sourceCode.replace(idPlaceholderRegex, nodeId);
        }
    }
}


function importSetupNodes(dataToImport) {
    Object.keys(dataToImport.drawflow.Home.data).forEach((nodeId) => {
        setupNodeListeners(nodeId);

        const nodeElement = document.getElementById(`node-${nodeId}`);
        if (nodeElement) {
            const copyButton = nodeElement.querySelector('.button.copy-button');
            if (copyButton) {
                setupNodeCopyListens(nodeId);
            }
        }
    });
}


function copyToClipboard(contentToCopy) {
    var tempTextarea = document.createElement("textarea");
    tempTextarea.value = contentToCopy;
    document.body.appendChild(tempTextarea);
    tempTextarea.select();
    tempTextarea.setSelectionRange(0, 99999);

    try {
        var successful = document.execCommand("copy");
        if (successful) {
            Swal.fire('Copied!', '', 'success');
        } else {
            Swal.fire('Failed to copy', '', 'error');
        }
    } catch (err) {
        Swal.fire('Failed to copy', '', 'error');
    }
    document.body.removeChild(tempTextarea);
}


function fetchExample(index, processData) {
    fetch('/read-examples', {
        method: 'POST',
        headers: {
            'Content-Type': 'application/json',
        },
        body: JSON.stringify({
            data: index,
            lang: getCookie('locale') || 'en',
        })
    }).then(response => {
        if (!response.ok) {
            throw new Error('Network error.');
        }
        return response.json();
    })
        .then(processData);
}


function importExample(index) {
    fetchExample(index, data => {
        const dataToImport = data.json;

        addHtmlAndReplacePlaceHolderBeforeImport(dataToImport)
            .then(() => {
                clearModuleSelected();
                editor.import(dataToImport);
                Object.keys(dataToImport.drawflow.Home.data).forEach((nodeId) => {
                    setupNodeListeners(nodeId);
                    setupTextInputListeners(nodeId);
                    const nodeElement = document.getElementById(`node-${nodeId}`);
                    if (nodeElement) {
                        const copyButton = nodeElement.querySelector('.button.copy-button');
                        if (copyButton) {
                            setupNodeCopyListens(nodeId);
                        }
                    }
                });
            });
    })
}


function importExample_step(index) {
    if(!localStorage.getItem('firstGuide')){
        localStorage.setItem('firstGuide', 'true');
        skipGuide();
    }
    fetchExample(index, data => {
        const dataToImportStep = data.json;
        addHtmlAndReplacePlaceHolderBeforeImport(dataToImportStep).then(() => {
            clearModuleSelected();
            descriptionStep = ["Readme", "Model", "UserAgent",
                "DialogAgent"];
            initializeImport(dataToImportStep);
        })
    });
}


function updateImportButtons() {
    document.getElementById('import-prev').disabled = currentImportIndex
        <= 1;
    document.getElementById('import-next').disabled = currentImportIndex >= importQueue.length;
    document.getElementById('import-skip').disabled = currentImportIndex >= importQueue.length;
}


function createElement(tag, id, html = '', parent = document.body) {
    let element = document.getElementById(id) || document.createElement(tag);
    element.id = id;
    element.innerHTML = html;
    if (!element.parentNode) {
        parent.appendChild(element);
    }
    return element;
}


function initializeImport(data) {
    ['menu-btn', 'menu-btn-svg'].forEach(cls => {
        let containers = document.getElementsByClassName(cls);
        Array.from(containers).forEach(container => container.style.display = 'none');
    });

    createElement('div', 'left-sidebar-blur', '', document.body).style.cssText = `
            position: fixed; top: 60px; left: 0; bottom: 0; width: 250px;
            background: rgba(128, 128, 128, 0.7);
            filter: blur(2px); z-index: 1000; cursor: not-allowed;
        `;

    createElement('div', 'import-buttons', '', document.body);

    dataToImportStep = data;
    importQueue = Object.keys(dataToImportStep.drawflow.Home.data);

    const importButtonsDiv = document.getElementById('import-buttons');
    createElement('div', 'step-info', '', importButtonsDiv);
    createElement('button', 'import-prev',
        '<i class="fas fa-arrow-left"></i> <span>Previous</span>',
        importButtonsDiv).onclick = importPreviousComponent;
    createElement('button', 'import-next',
        '<i class="fas fa-arrow-right"></i> <span>Next</span>',
        importButtonsDiv).onclick = importNextComponent;
    createElement('button', 'import-skip',
        '<i class="fas fa-forward"></i> <span>Skip</span>',
        importButtonsDiv).onclick = importSkipComponent;
    createElement('button', 'import-quit',
        '<i class="fas fa-sign-out-alt"></i> <span>Quit</span>',
        importButtonsDiv).onclick = importQuitComponent;
    createElement('div', 'step-warning',
        'Caution: You are currently in the tutorial mode where modifications are restricted.<br>Please click <strong>Quit</strong> to exit and start creating your custom multi-agent applications.', document.body);

    accumulatedImportData = {};
    currentImportIndex = 0;
    importNextComponent();

    updateImportButtons();
}


function importPreviousComponent() {
    if (currentImportIndex > 0) {
        currentImportIndex--;
        accumulatedImportData = Object.assign({}, ...importQueue.slice(0, currentImportIndex).map(k => ({[k]: dataToImportStep.drawflow.Home.data[k]})));
        editor.import({drawflow: {Home: {data: accumulatedImportData}}});
        updateStepInfo();
    }
    updateImportButtons();
}


function importNextComponent() {
    const nodeId = importQueue[currentImportIndex];
    accumulatedImportData[nodeId] = dataToImportStep.drawflow.Home.data[nodeId];

    editor.import({drawflow: {Home: {data: accumulatedImportData}}});
    currentImportIndex++;
    updateStepInfo();
    updateImportButtons();
}


function importSkipComponent() {
    accumulatedImportData = Object.assign({}, ...importQueue.map(k => ({[k]: dataToImportStep.drawflow.Home.data[k]})));
    editor.import({drawflow: {Home: {data: accumulatedImportData}}});
    currentImportIndex = importQueue.length;
    updateImportButtons();
    updateStepInfo();
}


function importQuitComponent() {
    clearModuleSelected();
    ['menu-btn', 'menu-btn-svg'].forEach(cls => {
        let containers = document.getElementsByClassName(cls);
        Array.from(containers).forEach(container => container.style.display = '');
    });
}


function updateStepInfo() {
    let stepInfoDiv = document.getElementById('step-info');
    if (stepInfoDiv && currentImportIndex > 0) {
        stepInfoDiv.innerHTML =
            `Current Step (${currentImportIndex}/${importQueue.length}) <br> ${descriptionStep[currentImportIndex - 1]}`;
    } else if (stepInfoDiv) {
        stepInfoDiv.innerHTML = 'No steps to display.';
    }
}


function clearModuleSelected() {
    editor.clearModuleSelected();

    let importButtonsDiv = document.getElementById("import-buttons");
    if (importButtonsDiv) {
        importButtonsDiv.remove();
    }

    let stepWarningDiv = document.getElementById("step-warning");
    if (stepWarningDiv) {
        stepWarningDiv.remove();
    }

    let blurDiv = document.getElementById('left-sidebar-blur');
    if (blurDiv) {
        blurDiv.remove();
    }
}


function getCookie(name) {
    var matches = document.cookie.match(new RegExp(
        "(?:^|; )" + name.replace(/([\.$?*|{}\(\)\[\]\\\/\+^])/g, '\\$1') + "=([^;]*)"
    ));
    return matches ? decodeURIComponent(matches[1]) : undefined;
}


function showSurveyModal() {
    document.getElementById("surveyModal").style.display = "block";
}


function hideSurveyModal() {
    document.getElementById("surveyModal").style.display = "none";
}

function startGuide(){
    const targetElement = document.querySelector('.guide-Example');
    const element = document.querySelector('.tour-guide');
    positionElementRightOf(element, targetElement);
}

function getElementCoordinates(targetElement) {
    const style = window.getComputedStyle(targetElement);
    const rect = targetElement.getBoundingClientRect();
    return {
      left: rect.left + (parseFloat(style.left) || 0),
      top: rect.top + (parseFloat(style.top) || 0),
      right: rect.right + (parseFloat(style.top) || 0),
      bottom: rect.bottom + (parseFloat(style.top) || 0),
      width: rect.width,
      height: rect.height,
      x: rect.x,
      y: rect.y,
    };
}

function positionElementRightOf(element, targetElement) {
    const targetCoordinates = getElementCoordinates(targetElement);
    const mask  = document.querySelector(".overlay");
    mask.style.display = "block";
    element.style.position = 'absolute';
    element.style.display = 'block';
    element.style.left = `${targetCoordinates.x + targetCoordinates.right}px`;
    element.style.top = `${targetCoordinates.y}px`;
}

function skipGuide(){
    const element = document.querySelector(".tour-guide");
    const mask  = document.querySelector(".overlay");
    localStorage.setItem('firstGuide', 'true');
    if(element){
        element.style.display = "none";
        element.remove();
        mask.style.display = "none";
        mask.remove();
    }
}
class Notification {
    static count = 0;
    static instances = [];
    static clearInstances() {
        Notification.count = 0;
        Notification.instances = [];
    }
    constructor(props) {
        Notification.count += 1;
        Notification.instances.push(this);
        this.currentIndex = Notification.count;
        this.position = 'bottom-right';
        this.title = 'Notification Title';
        this.content = 'Notification Content';
        this.element = null;
        this.closeBtn = true;
        this.progress = false;
        this.intervalTime = 3000;
        this.confirmBtn = false;
        this.cancelBtn = false;
        this.pause = true;
        this.reduceNumber = 0;
        this.init(props);
    }
    init(props){
        this.setDefaultValues(props);
        this.element = document.createElement('div');
        // init notification-box css
        this.element.className = 'notification';
        // render title
        this.title && this.renderTitle(this.title);
        // render closeButtion
        this.closeBtn && this.renderCloseButton();
        // render content
        this.content && this.renderContent(this.content);
        // render confirmBtn
        (this.confirmBtn || this.cancelBtn) && this.renderClickButton();
        this.progress && this.renderProgressBar();
        // set position
        this.setPosition(this.position);
        document.body.appendChild(this.element);
        setTimeout(()=>{
            this.show();
        },10)
    }
    // check if string is HTML
    isHTMLString(string){
        const doc = new DOMParser().parseFromString(string, 'text/html');
        return Array.from(doc.body.childNodes).some(node => node.nodeType === 1);
    }
    // render closeButtion
    renderCloseButton(){
        this.closeBtn = document.createElement('span');
        this.closeBtn.className = 'notification-close';
        this.closeBtn.innerText = 'X';
        this.closeBtn.onclick = this.destroyAll.bind(this);
        this.title.appendChild(this.closeBtn);
    }
    // render title string or HTML
    renderTitle(component){
        if(this.isHTMLString(component)){
            this.title = document.createElement('div');
            this.title.className = 'notification-title';
            this.title.innerHTML = component;
        }else{
            this.title = document.createElement('div');
            this.titleText = document.createElement('div');
            this.title.className = 'notification-title';
            this.titleText.className = 'notification-titleText';
            this.titleText.innerText = component;
            this.title.appendChild(this.titleText);
        }
        this.element.appendChild(this.title);
    }
    // render content string or HTML
    renderContent(component){
        if(this.isHTMLString(component)){
            this.content = document.createElement('div');
            this.content.className = 'notification-content';
            this.content.innerHTML = component;
        }else{
            this.content = document.createElement('div');
            this.content.className = 'notification-content';
            this.content.innerText = component;
        }
        this.element.appendChild(this.content);
    }
    // render clickbtn
    renderClickButton(){
        if(this.confirmBtn || this.cancelBtn){
            this.clickBottonBox = document.createElement('div');
            this.clickBottonBox.className = 'notification-clickBotton-box';
        }
        if(this.confirmBtn){
            this.confirmBotton = document.createElement('button');
            this.confirmBotton.className = 'notification-btn confirmBotton';
            this.confirmBotton.innerText = this.confirmBtn;
            this.confirmBotton.onclick = this.onConfirmCallback.bind(this);
            this.clickBottonBox.appendChild(this.confirmBotton);
        }
        if(this.cancelBtn){
            this.cancelBotton = document.createElement('button');
            this.cancelBotton.className = 'notification-btn cancelBotton';
            this.cancelBotton.innerText = this.cancelBtn;
            this.cancelBotton.onclick = this.onCancelCallback.bind(this);
            this.clickBottonBox.appendChild(this.cancelBotton);
        }
        this.element.appendChild(this.clickBottonBox);
    }
    // render progress bar
    renderProgressBar(){
        this.progressBar = document.createElement('div');
        this.progressBar.className = 'notification-progress';
        this.element.appendChild(this.progressBar);
    }
    // stepProgressBar
    stepProgressBar(callback){
        let startTime = performance.now();
        const step = (timestamp) => {
            const progress = Math.min((timestamp + this.reduceNumber - startTime) / this.intervalTime, 1);
            this.progressBar.style.width = ( 1- progress ) * 100 + '%';
            if (progress < 1 && this.pause == false) {
                requestAnimationFrame(step)
            }else{
                this.reduceNumber  = timestamp + this.reduceNumber - startTime
            }
            if(progress == 1){
                this.pause == true;
                this.reduceNumber = 0;
                callback();
                this.removeChild();
            }
        }
        requestAnimationFrame(step);
    }
    setDefaultValues(props) {
        for (const key in props) {
            if (props[key] === undefined) {
               return ;
            } else {
                this[key] = props[key];
            }
        }
    }
    setPosition() {
        switch (this.position) {
            case 'top-left':
                this.element.style.top = '25px';
                this.element.style.left = '-100%';
                break;
            case 'top-right':
                this.element.style.top = '25px';
                this.element.style.right = '-100%';
                break;
            case 'bottom-right':
                this.element.style.bottom = '25px';
                this.element.style.right = '-100%';
                break;
            case 'bottom-left':
                this.element.style.bottom = '25px';
                this.element.style.left = '-100%';
                break;
        }
    }
    show() {
        this.element.style.display = 'flex';
        switch (this.position) {
            case 'top-left':
                this.element.style.top = '25px';
                this.element.style.left = '25px';
                break;
            case 'top-right':
                this.element.style.top = '25px';
                this.element.style.right = '25px';
                break;
            case 'bottom-right':
                this.element.style.bottom = '25px';
                this.element.style.right = '25px';
                break;
            case 'bottom-left':
                this.element.style.bottom = '25px';
                this.element.style.left = '25px';
                break;
        }
    }
    // hide() {
    //     // this.element.style.display = 'none';
    // }
    destroyAll() {
        for (const instance of Notification.instances) {
            document.body.removeChild(instance.element);
        }
        Notification.clearInstances();
    }
    removeChild() {
        let removeIndex;
        for (let i = 0; i < Notification.instances.length; i++) {
            if (Notification.instances[i].currentIndex === this.currentIndex) {
                removeIndex = i;
                break;
            }
        }
        if (removeIndex !== undefined) {
            Notification.instances.splice(removeIndex, 1);
        }
        this.element.remove();
    }
    addCloseListener() {
        this.closeBtn.addEventListener('click', () => {
            this.removeChild();
        });
    }

    onCancelCallback() {
        if (typeof this.onCancel === 'function') {
            this.onCancel();
            this.removeChild();
        }
    }

    onConfirmCallback() {
        if (typeof this.onConfirm === 'function') {
            this.pause = !this.pause
            if(!this.pause){
                this.stepProgressBar(this.onConfirm);
                this.confirmBotton.innerText = 'pause'
            }else{
                this.confirmBotton.innerText = this.confirmBtn
            }
        }
    }
}

function createNotification({
    title = 'Notification',
    content = 'Notification content',
    position = 'top-right',
    intervalTime = 3000,
    progress = true,
    confirmBtn = 'Yes',
    cancelBtn = 'No',
    closeBtn = true,
    onConfirm = () => {
    },
    onCancel = () => {

    }
}) {
    const notice = new Notification({
        title: title,
        content: content,
        position: position,
        closeBtn: closeBtn,
        intervalTime: intervalTime,
        progress: progress,
        confirmBtn: confirmBtn,
        cancelBtn: cancelBtn,
        onConfirm: onConfirm,
        onCancel: onCancel
    });
}<|MERGE_RESOLUTION|>--- conflicted
+++ resolved
@@ -36,12 +36,9 @@
     'PythonService': 'service-execute-python.html',
     'ReadTextService': 'service-read-text.html',
     'WriteTextService': 'service-write-text.html',
-<<<<<<< HEAD
     'Post': 'tool-post.html',
-=======
     'TextToAudioService': 'service-text-to-audio.html',
     'TextToImageService': 'service-text-to-image.html',
->>>>>>> 6fc2ec88
     'ImageComposition': 'tool-image-composition.html'
 }
 
@@ -809,7 +806,6 @@
                 pos_x, pos_y, 'WriteTextService', {}, htmlSourceCode);
             break;
 
-<<<<<<< HEAD
         case 'Post':
             editor.addNode('Post', 1, 1,
                 pos_x, pos_y, 'Post', {
@@ -826,7 +822,6 @@
                 }, htmlSourceCode);
             break;
 
-=======
         case 'TextToAudioService':
             const TextToAudioServiceID = editor.addNode('TextToAudioService', 0, 0,
                 pos_x, pos_y, 'TextToAudioService', {
@@ -849,7 +844,7 @@
                     }
                 }, htmlSourceCode);
             break;
->>>>>>> 6fc2ec88
+
         case 'ImageComposition':
             editor.addNode('ImageComposition', 1, 1,
                 pos_x, pos_y, 'ImageComposition', {
