let editor;
let currentZIndex = 0;

let mobile_item_selec;
let mobile_last_move;

let importQueue;
let dataToImportStep;
let currentImportIndex;
let accumulatedImportData;
let descriptionStep;


let nameToHtmlFile = {
    'welcome': 'welcome.html',
    'dashscope_chat': 'model-dashscope-chat.html',
    'openai_chat': 'model-openai-chat.html',
    'post_api_chat': 'model-post-api-chat.html',
    'post_api_dall_e': 'model-post-api-dall-e.html',
    'dashscope_image_synthesis': 'model-wanx.html',
    'Message': 'message-msg.html',
    'DialogAgent': 'agent-dialogagent.html',
    'UserAgent': 'agent-useragent.html',
    'TextToImageAgent': 'agent-texttoimageagent.html',
    'DictDialogAgent': 'agent-dictdialogagent.html',
    'ReActAgent': 'agent-reactagent.html',
    'Placeholder': 'pipeline-placeholder.html',
    'MsgHub': 'pipeline-msghub.html',
    'SequentialPipeline': 'pipeline-sequentialpipeline.html',
    'ForLoopPipeline': 'pipeline-forlooppipeline.html',
    'WhileLoopPipeline': 'pipeline-whilelooppipeline.html',
    'IfElsePipeline': 'pipeline-ifelsepipeline.html',
    'SwitchPipeline': 'pipeline-switchpipeline.html',
    'BingSearchService': 'service-bing-search.html',
    'GoogleSearchService': 'service-google-search.html',
    'PythonService': 'service-execute-python.html',
    'ReadTextService': 'service-read-text.html',
    'WriteTextService': 'service-write-text.html',
    'Post': 'tool-post.html',
    'TextToAudioService': 'service-text-to-audio.html',
    'TextToImageService': 'service-text-to-image.html',
    'ImageComposition': 'tool-image-composition.html',
    'ImageMotion': 'tool-image-motion.html',
    'VideoComposition': 'tool-video-composition.html',
}

const ModelNames48k = [
    'sambert-zhinan-v1',
    "sambert-zhiqi-v1",
    "sambert-zhichu-v1",
    "sambert-zhide-v1",
    "sambert-zhijia-v1",
    "sambert-zhiru-v1",
    "sambert-zhiqian-v1",
    "sambert-zhixiang-v1",
    "sambert-zhiwei-v1",
]

// Cache the loaded html files
let htmlCache = {};

// When clicking the sidebar item, it will expand/collapse the next content
function onClickSidebarSubItem(element) {
    element.classList.toggle("active");
    let content = element.nextElementSibling;
    if (content.style.display === "block") {
        content.style.display = "none";
    } else {
        content.style.display = "block";
    }
}


// Load html source code dynamically
async function fetchHtml(fileName) {
    try {
        let filePath = 'static/html-drag-components/' + fileName;
        const response = await fetch(filePath);
        if (!response.ok) {
            throw new Error('Fail to load ' + filePath);
        }
        return await response.text();
    } catch (error) {
        return error;
    }
}


async function initializeWorkstationPage() {
    console.log("Initialize Workstation Page")
    // Initialize the Drawflow editor
    let id = document.getElementById("drawflow");
    editor = new Drawflow(id);
    editor.reroute = true;
    editor.createCurvature = function createCurvature(start_pos_x, start_pos_y, end_pos_x, end_pos_y, curvature_value, type) {
        var line_x = start_pos_x;
        var line_y = start_pos_y;
        var x = end_pos_x;
        var y = end_pos_y;
        var curvature = curvature_value;
        //type openclose open close other
        switch (type) {
            case 'open':
                if (start_pos_x >= end_pos_x) {
                    var hx1 = line_x + Math.abs(x - line_x) * curvature;
                    var hx2 = x - Math.abs(x - line_x) * (curvature * -1);
                } else {
                    var hx1 = line_x + Math.abs(x - line_x) * curvature;
                    var hx2 = x - Math.abs(x - line_x) * curvature;
                }
                return ' M ' + line_x + ' ' + line_y + ' C ' + hx1 + ' ' + line_y + ' ' + hx2 + ' ' + y + ' ' + x + '  ' + y;

            case 'close':
                if (start_pos_x >= end_pos_x) {
                    var hx1 = line_x + Math.abs(x - line_x) * (curvature * -1);
                    var hx2 = x - Math.abs(x - line_x) * curvature;
                } else {
                    var hx1 = line_x + Math.abs(x - line_x) * curvature;
                    var hx2 = x - Math.abs(x - line_x) * curvature;
                }                                                                                                                  //M0 75H10L5 80L0 75Z
                return ' M ' + line_x + ' ' + line_y + ' C ' + hx1 + ' ' + line_y + ' ' + hx2 + ' ' + y + ' ' + x + '  ' + y + ' M ' + (x - 11) + ' ' + y + ' L' + (x - 20) + ' ' + (y - 5) + '  L' + (x - 20) + ' ' + (y + 5) + 'Z';

            case 'other':
                if (start_pos_x >= end_pos_x) {
                    var hx1 = line_x + Math.abs(x - line_x) * (curvature * -1);
                    var hx2 = x - Math.abs(x - line_x) * (curvature * -1);
                } else {
                    var hx1 = line_x + Math.abs(x - line_x) * curvature;
                    var hx2 = x - Math.abs(x - line_x) * curvature;
                }
                return ' M ' + line_x + ' ' + line_y + ' C ' + hx1 + ' ' + line_y + ' ' + hx2 + ' ' + y + ' ' + x + '  ' + y;

            default:
                var hx1 = line_x + Math.abs(x - line_x) * curvature;
                var hx2 = x - Math.abs(x - line_x) * curvature;

                return ' M ' + line_x + ' ' + line_y + ' C ' + hx1 + ' ' + line_y + ' ' + hx2 + ' ' + y + ' ' + x + '  ' + y + ' M ' + (x - 11) + ' ' + y + ' L' + (x - 20) + ' ' + (y - 5) + '  L' + (x - 20) + ' ' + (y + 5) + 'Z';
        }
    }
    editor.start();
    editor.zoom_out();

    let welcome = await fetchHtml('welcome.html');
    const welcomeID = editor.addNode('welcome', 0, 0, 50, 50, 'welcome', {}, welcome);
    setupNodeListeners(welcomeID);

    editor.on('nodeCreated', function (id) {
        console.log("Node created " + id);
        disableButtons();
        makeNodeTop(id);
        setupNodeListeners(id);
        setupNodeCopyListens(id);
        addEventListenersToNumberInputs(id);
        setupTextInputListeners(id);
        reloadi18n();
    })

    editor.on('nodeRemoved', function (id) {
        console.log("Node removed " + id);
        disableButtons();
        Object.keys(editor.drawflow.drawflow[editor.module].data).forEach(nodeKey => {
            var node = editor.drawflow.drawflow[editor.module].data[nodeKey];
            var nodeData =
                editor.drawflow.drawflow[editor.module].data[nodeKey].data;
            console.log("nodeKey", nodeKey);
            console.log("node", node);
            console.log("nodeData", nodeData);
            console.log("id", id);

            if (nodeData && nodeData.copies) {
                console.log("Array.isArray(nodeData.copies)", Array.isArray(nodeData.copies))
                if (nodeData.copies.includes(id)) {
                    console.log("nodeData.copies", nodeData.copies);
                    console.log("nodeData.copies.includes(id)",
                        nodeData.copies.includes(id));
                    var index = nodeData.copies.indexOf(id);
                    console.log("index", index);
                    if (index > -1) {
                        nodeData.copies.splice(index, 1);
                        editor.updateNodeDataFromId(nodeKey, nodeData);
                    }
                }
            }
        })
    })

    editor.on('nodeSelected', function (id) {
        console.log("Node selected " + id);
        makeNodeTop(id);
    })

    editor.on('moduleCreated', function (name) {
        console.log("Module Created " + name);
    })

    editor.on('moduleChanged', function (name) {
        console.log("Module Changed " + name);
    })

    editor.on('connectionCreated', function (connection) {
        console.log('Connection created');
        console.log(connection);
        disableButtons();
    })

    editor.on('connectionRemoved', function (connection) {
        console.log('Connection removed');
        console.log(connection);
        disableButtons();
    })

    editor.on('mouseMove', function (position) {
        // console.log('Position mouse x:' + position.x + ' y:' + position.y);
    })

    editor.on('nodeMoved', function (id) {
        console.log("Node moved " + id);
        disableButtons();
    })

    editor.on('zoom', function (zoom) {
        console.log('Zoom level ' + zoom);
    })

    editor.on('translate', function (position) {
        console.log('Translate x:' + position.x + ' y:' + position.y);
    })

    editor.on('addReroute', function (id) {
        console.log("Reroute added " + id);
    })

    editor.on('removeReroute', function (id) {
        console.log("Reroute removed " + id);
    })

    editor.selectNode = function (id) {
        if (this.node_selected != null) {
            this.node_selected.classList.remove("selected");
            if (this.node_selected !== this.ele_selected) {
                this.dispatch('nodeUnselected', true);
            }
        }
        const element = document.querySelector(`#node-${id}`);
        this.ele_selected = element;
        this.node_selected = element;
        this.node_selected.classList.add("selected");
        if (this.node_selected !== this.ele_selected) {
            this.node_selected = element;
            this.node_selected.classList.add('selected');
            this.dispatch('nodeSelected', this.ele_selected.id.slice(5));
        }
        console.log(id)
    }

    let last_x = 0;
    let last_y = 0;
    let dragElementHover = null;

    editor.on("mouseMove", ({x, y}) => {
        const hoverEles = document.elementsFromPoint(x, y);
        const nextGroup = hoverEles.find(ele => ele.classList.contains('GROUP') && (!editor.node_selected || ele.id !== editor.node_selected.id));

        if (nextGroup) {
            if (dragElementHover !== nextGroup) {
                if (dragElementHover) {
                    dragElementHover.classList.remove("hover-drop");
                }
                dragElementHover = nextGroup;
                dragElementHover.classList.add("hover-drop");
            }
        } else if (dragElementHover) {
            dragElementHover.classList.remove("hover-drop");
            dragElementHover = null;
        }

        if (editor.node_selected && editor.drag) {
            const selectedNodeId = editor.node_selected.id.slice(5);
            var dx = (last_x - x) * editor.precanvas.clientWidth / (editor.precanvas.clientWidth * editor.zoom);
            var dy = (last_y - y) * editor.precanvas.clientHeight / (editor.precanvas.clientHeight * editor.zoom);

            if (editor.node_selected.classList.contains("GROUP")) {
                moveGroupNodes(selectedNodeId, -dx, -dy);
            }
        } else {
            if (dragElementHover) {
                dragElementHover.classList.remove("hover-drop");
                dragElementHover = null;
            }
        }

        last_x = x;
        last_y = y;
    });

    editor.on("nodeMoved", (id) => {
        const dragNode = id;
        if (dragElementHover !== null) {
            const dropNode = dragElementHover.id.slice(5);
            if (dragNode !== dropNode) {
                removeOfGroupNode(dragNode);
                dragElementHover.classList.remove("hover-drop");
                const dropNodeInfo = editor.getNodeFromId(dropNode);
                const dropNodeInfoData = dropNodeInfo.data;
                if (dropNodeInfoData.elements.indexOf(dragNode) === -1) {
                    dropNodeInfoData.elements.push(dragNode);
                    editor.updateNodeDataFromId(dropNode, dropNodeInfoData);
                    // remove connections
                    editor.removeConnectionNodeId('node-' + id);
                    // Hide the ports when node is inside the group
                    togglePortsDisplay(dragNode, 'none');
                    const dragNodeData = editor.getNodeFromId(dragNode);
                    if (dragNodeData.class !== "GROUP") {
                        collapseNode(dragNode);
                    }
                }
            }
            dragElementHover = null;
        } else {
            // If the node is moved outside of any group, show the ports
            togglePortsDisplay(dragNode, '');
            removeOfGroupNode(dragNode);
        }
    })

    editor.on("nodeRemoved", (id) => {
        removeOfGroupNode(id);
    });

    /* DRAG EVENT */

    /* Mouse and Touch Actions */

    var elements = document.getElementsByClassName('workstation-sidebar-dragitem');
    for (var i = 0; i < elements.length; i++) {
        elements[i].addEventListener('touchend', drop, false);
        elements[i].addEventListener('touchmove', positionMobile, false);
        elements[i].addEventListener('touchstart', drag, false);
    }

    mobile_item_selec = '';
    mobile_last_move = null;

    importQueue = [];
    currentImportIndex = 0;
    accumulatedImportData = {};
    descriptionStep = [];
    console.log("importQueue", importQueue)

    document.getElementById('surveyButton').addEventListener('click', function () {
        window.open('https://survey.aliyun.com/apps/zhiliao/vgpTppn22', '_blank');
    });

    document.getElementById('surveyClose').addEventListener('click', function () {
        hideSurveyModal();
    });

    setTimeout(showSurveyModal, 30000);
<<<<<<< HEAD
    reloadi18n();
=======

    if(!localStorage.getItem('firstGuide')){
        startGuide();
    }
>>>>>>> 3e709ebd
}


function makeNodeTop(id) {
    const node = document.getElementById(`node-${id}`);
    const nodeInfo = editor.getNodeFromId(id);

    if (nodeInfo) {
        console.log("currentZIndex: " + currentZIndex);
        currentZIndex += 1;
        node.style.zIndex = currentZIndex;

        if (nodeInfo.class === 'GROUP') {
            nodeInfo.data.elements.forEach((elementId) => {
                makeNodeTop(elementId);
            });
        }
    }
}


function moveGroupNodes(groupId, dx, dy) {
    const groupInfo = editor.getNodeFromId(groupId);
    const elements = groupInfo.data.elements || [];
    elements.forEach(eleId => {
        const eleNode = document.getElementById(`node-${eleId}`);
        const eleNodeInfo = editor.getNodeFromId(eleId);

        if (eleNode) {
            const nodeData = editor.drawflow.drawflow[editor.module].data[eleId];
            const newPosX = nodeData.pos_x + dx;
            const newPosY = nodeData.pos_y + dy;

            eleNode.style.left = newPosX + "px";
            eleNode.style.top = newPosY + "px";

            if (editor.drawflow.drawflow[editor.module] &&
                editor.drawflow.drawflow[editor.module].data &&
                editor.drawflow.drawflow[editor.module].data[eleId]) {
                editor.drawflow.drawflow[editor.module].data[eleId].pos_x = newPosX;
                editor.drawflow.drawflow[editor.module].data[eleId].pos_y = newPosY;
            }

            editor.updateConnectionNodes(`node-${eleId}`);
        }

        if (eleNodeInfo.class && eleNodeInfo.class === "GROUP") {
            moveGroupNodes(eleId, dx, dy);
        }
    });
}


function collapseNode(nodeId) {
    const nodeElement = document.getElementById(`node-${nodeId}`);
    const contentBox = nodeElement.querySelector('.box');
    const toggleArrow = nodeElement.querySelector('.toggle-arrow');

    contentBox.classList.add('hidden');
    toggleArrow.textContent = "\u25BC";
}


function togglePortsDisplay(nodeId, displayStyle) {
    const nodeElement = document.querySelector(`#node-${nodeId}`);
    if (nodeElement) {
        const inputs = nodeElement.querySelectorAll('.inputs .input');
        const outputs = nodeElement.querySelectorAll('.outputs .output');
        inputs.forEach(input => {
            input.style.display = displayStyle;
        });
        outputs.forEach(output => {
            output.style.display = displayStyle;
        });
    }
}


function removeOfGroupNode(id) {
    Object.keys(editor.drawflow.drawflow[editor.module].data).forEach(ele => {
        if (editor.drawflow.drawflow[editor.module].data[ele].class === "GROUP") {
            const findIndex = editor.drawflow.drawflow[editor.module].data[ele].data.elements.indexOf(id);
            if (findIndex !== -1) {
                editor.drawflow.drawflow[editor.module].data[ele].data.elements.splice(findIndex, 1);
            }
        }
    })
}


function positionMobile(ev) {
    mobile_last_move = ev;
}


function allowDrop(ev) {
    ev.preventDefault();
}


function drag(ev) {
    if (ev.type === "touchstart") {
        mobile_item_selec = ev.target.closest(".workstation-sidebar-dragitem").getAttribute('data-node');
    } else {
        ev.dataTransfer.setData("node", ev.target.getAttribute('data-node'));
    }
}


function drop(ev) {
    if (ev.type === "touchend") {
        var parentdrawflow = document.elementFromPoint(mobile_last_move.touches[0].clientX, mobile_last_move.touches[0].clientY).closest("#drawflow");
        if (parentdrawflow != null) {
            addNodeToDrawFlow(mobile_item_selec, mobile_last_move.touches[0].clientX, mobile_last_move.touches[0].clientY);
        }
        mobile_item_selec = '';
    } else {
        ev.preventDefault();
        var data = ev.dataTransfer.getData("node");
        addNodeToDrawFlow(data, ev.clientX, ev.clientY);
    }

}


async function addNodeToDrawFlow(name, pos_x, pos_y) {
    if (editor.editor_mode === 'fixed') {
        return false;
    }
    pos_x = pos_x * (editor.precanvas.clientWidth / (editor.precanvas.clientWidth * editor.zoom)) - (editor.precanvas.getBoundingClientRect().x * (editor.precanvas.clientWidth / (editor.precanvas.clientWidth * editor.zoom)));
    pos_y = pos_y * (editor.precanvas.clientHeight / (editor.precanvas.clientHeight * editor.zoom)) - (editor.precanvas.getBoundingClientRect().y * (editor.precanvas.clientHeight / (editor.precanvas.clientHeight * editor.zoom)));

    var htmlSourceCode = await fetchHtmlSourceCodeByName(name);

    switch (name) {
        // Workflow-Model
        case 'dashscope_chat':
            editor.addNode('dashscope_chat', 0, 0, pos_x,
                pos_y,
                'dashscope_chat', {
                    "args":
                        {
                            "config_name": '',
                            "model_name": '',
                            "api_key": '',
                            "temperature": 0.0,
                            "seed": 0,
                            "model_type": 'dashscope_chat'
                        }
                },
                htmlSourceCode);
            break;

        case 'openai_chat':
            editor.addNode('openai_chat', 0, 0, pos_x,
                pos_y,
                'openai_chat', {
                    "args":
                        {
                            "config_name": '',
                            "model_name": '',
                            "api_key": '',
                            "temperature": 0.0,
                            "seed": 0,
                            "model_type": 'openai_chat'
                        }
                },
                htmlSourceCode);
            break;

        case 'post_api_chat':
            editor.addNode('post_api_chat', 0, 0, pos_x, pos_y,
                'post_api_chat', {
                    "args":
                        {
                            "config_name": '',
                            "api_url": '',
                            "headers": {
                                "content_type": 'application/json',
                                "authorization": '',
                            },
                            "json_args": {
                                "model": '',
                                "temperature": 0.0,
                                "seed": 0,
                            },
                            "model_type": 'post_api_chat',
                            "messages_key": 'messages'
                        }
                },
                htmlSourceCode);
            break;

        case 'post_api_dall_e':
            editor.addNode('post_api_dall_e', 0,
                0,
                pos_x, pos_y,
                'post_api_dall_e', {
                    "args":
                        {
                            "config_name": '',
                            "api_url": '',
                            "headers": {
                                "content_type": 'application/json',
                                "authorization": '',
                            },
                            "json_args": {
                                "model": '',
                                "n": 1,
                                "size": "",
                                "temperature": 0.0,
                                "seed": 0,
                            },
                            "model_type": 'post_api_dall_e',
                            "messages_key": 'prompt'
                        }
                },
                htmlSourceCode);
            break;

        case 'dashscope_image_synthesis':
            editor.addNode('dashscope_image_synthesis', 0,
                0,
                pos_x, pos_y,
                'dashscope_image_synthesis', {
                    "args":
                        {
                            "config_name": '',
                            "model_name": '',
                            "generate_args": {
                                "n": 1,
                                "size": "",
                                "temperature": 0.0,
                                "seed": 0,
                            },
                            "model_type": 'dashscope_image_synthesis'
                        }
                }, htmlSourceCode);
            break;

        // Message
        case 'Message':
            editor.addNode('Message', 1, 1, pos_x,
                pos_y, 'Message', {
                    "args":
                        {
                            "name": '',
                            "content": '',
                            "url": ''
                        }
                }, htmlSourceCode);
            break;

        // Workflow-Agent
        case 'DialogAgent':
            const DialogAgentID = editor.addNode('DialogAgent', 1, 1,
                pos_x,
                pos_y,
                'DialogAgent', {
                    "args": {
                        "name": '',
                        "sys_prompt": '',
                        "model_config_name": ''
                    }
                }, htmlSourceCode);
            var nodeElement = document.querySelector(`#node-${DialogAgentID} .node-id`);
            if (nodeElement) {
                nodeElement.textContent = DialogAgentID;
            }
            break;

        case 'UserAgent':
            const UserAgentID = editor.addNode('UserAgent', 1, 1, pos_x,
                pos_y, 'UserAgent', {
                    "args": {"name": 'User'}
                }, htmlSourceCode);
            var nodeElement = document.querySelector(`#node-${UserAgentID} .node-id`);
            if (nodeElement) {
                nodeElement.textContent = UserAgentID;
            }
            break;

        case 'TextToImageAgent':
            const TextToImageAgentID =
                editor.addNode('TextToImageAgent', 1,
                    1, pos_x, pos_y,
                    'TextToImageAgent', {
                        "args": {
                            "name": '',
                            "model_config_name": ''
                        }
                    }, htmlSourceCode);
            var nodeElement = document.querySelector(`#node-${TextToImageAgentID} .node-id`);
            if (nodeElement) {
                nodeElement.textContent = TextToImageAgentID;
            }
            break;

        case 'DictDialogAgent':
            const DictDialogAgentID = editor.addNode('DictDialogAgent', 1,
                1, pos_x, pos_y,
                'DictDialogAgent', {
                    "args": {
                        "name": '',
                        "sys_prompt": '',
                        "model_config_name": '',
                        "parse_func": '',
                        "fault_handler": '',
                        "max_retries": 3,
                    }
                }, htmlSourceCode);
            var nodeElement = document.querySelector(`#node-${DictDialogAgentID} .node-id`);
            if (nodeElement) {
                nodeElement.textContent = DictDialogAgentID;
            }
            break;

        case 'ReActAgent':
            const ReActAgentID = editor.addNode('ReActAgent', 1, 1, pos_x, pos_y,
                'GROUP', {
                    elements: [],
                    "args": {
                        "name": '',
                        "sys_prompt": '',
                        "model_config_name": '',
                        "max_iters": 10,
                        "verbose": '',
                    }
                }, htmlSourceCode);
            var nodeElement = document.querySelector(`#node-${ReActAgentID} .node-id`);
            if (nodeElement) {
                nodeElement.textContent = ReActAgentID;
            }
            break;

        // Workflow-Pipeline
        case 'Placeholder':
            editor.addNode('Placeholder', 1, 1,
                pos_x, pos_y, 'Placeholder', {}, htmlSourceCode);
            break;

        case 'MsgHub':
            editor.addNode('MsgHub', 1, 1, pos_x, pos_y,
                'GROUP', {
                    elements: [],
                    "args": {
                        "announcement": {
                            "name": '',
                            "content": ''
                        }
                    }
                }, htmlSourceCode);
            break;

        case 'SequentialPipeline':
            editor.addNode('SequentialPipeline', 1, 1, pos_x, pos_y,
                'GROUP', {elements: []}, htmlSourceCode);
            break;

        case 'ForLoopPipeline':
            editor.addNode('ForLoopPipeline', 1, 1, pos_x, pos_y,
                'GROUP', {
                    elements: [],
                    "args": {
                        "max_loop": 3,
                        "break_func": ''
                    }
                }, htmlSourceCode);
            break;

        case 'WhileLoopPipeline':
            editor.addNode('WhileLoopPipeline', 1, 1, pos_x, pos_y,
                'GROUP', {
                    elements: [],
                    "args": {
                        "condition_func": ''
                    }
                }, htmlSourceCode);
            break;

        case 'IfElsePipeline':
            editor.addNode('IfElsePipeline', 1,
                1, pos_x, pos_y, 'GROUP', {
                    elements: [], args: {
                        "condition_func": ''
                    }
                }, htmlSourceCode);
            break;

        case 'SwitchPipeline':
            const SwitchPipelineID = editor.addNode('SwitchPipeline', 1, 1, pos_x, pos_y, 'GROUP', {
                elements: [], args: {
                    "condition_func": '',
                    "cases": [],
                }
            }, htmlSourceCode);
            setupSwitchPipelineListeners(SwitchPipelineID);
            const caseContainer = document.querySelector(`#node-${SwitchPipelineID} .case-container`);
            if (caseContainer) {
                addDefaultCase(caseContainer);
            } else {
                console.error(`Case container not found in node-${SwitchPipelineID}.`);
            }
            break;

        // Workflow-Service
        case 'BingSearchService':
            editor.addNode('BingSearchService', 0, 0,
                pos_x, pos_y, 'BingSearchService', {
                    "args": {
                        "api_key": "",
                        "num_results": 3,
                    }
                }, htmlSourceCode);
            break;

        case 'GoogleSearchService':
            editor.addNode('GoogleSearchService', 0, 0,
                pos_x, pos_y, 'GoogleSearchService', {
                    "args": {
                        "api_key": "",
                        "cse_id": "",
                        "num_results": 3,
                    }
                }, htmlSourceCode);
            break;

        case 'PythonService':
            editor.addNode('PythonService', 0, 0,
                pos_x, pos_y, 'PythonService', {}, htmlSourceCode);
            break;

        case 'ReadTextService':
            editor.addNode('ReadTextService', 0, 0,
                pos_x, pos_y, 'ReadTextService', {}, htmlSourceCode);
            break;

        case 'WriteTextService':
            editor.addNode('WriteTextService', 0, 0,
                pos_x, pos_y, 'WriteTextService', {}, htmlSourceCode);
            break;

        case 'TextToAudioService':
            const TextToAudioServiceID = editor.addNode('TextToAudioService', 0, 0,
                pos_x, pos_y, 'TextToAudioService', {
                    "args": {
                        "model": "",
                        "api_key": "",
                        "sample_rate": ""
                    }
                }, htmlSourceCode);
                updateSampleRate(TextToAudioServiceID)
            break;
        case 'TextToImageService':
            editor.addNode('TextToImageService', 0, 0,
                pos_x, pos_y, 'TextToImageService', {
                    "args": {
                        "model": "",
                        "api_key": "",
                        "n": 1,
                        "size":""
                    }
                }, htmlSourceCode);
            break;

        case 'ImageComposition':
            editor.addNode('ImageComposition', 1, 1,
                pos_x, pos_y, 'ImageComposition', {
                    "args": {
                        "titles": "",
                        "output_path": "",
                        "row": 1,
                        "column": 1,
                        "spacing": 10,
                        "title_height": 100,
                        "font_name": "PingFang",
                    }
                }, htmlSourceCode);
            break;

        case 'ImageMotion':
            editor.addNode('ImageMotion', 1, 1,
                pos_x, pos_y, 'ImageMotion', {
                    "args": {
                        "output_path": "",
                        "output_format": "",
                        "duration": "",
                    }
                }, htmlSourceCode);
            break;

        case 'VideoComposition':
            editor.addNode('VideoComposition', 1, 1,
                pos_x, pos_y, 'VideoComposition', {
                    "args": {
                        "output_path": "",
                        "target_width": "",
                        "target_height": "",
                        "fps": "",
                    }
               }, htmlSourceCode);
            break;

        case 'Post':
            editor.addNode('Post', 1, 1,
                pos_x, pos_y, 'Post', {
                    "args": {
                        "url": "",
                        "headers": '',
                        "data": '',
                        "json": '',
                        "kwargs": '',
                        "output_path": "",
                        "output_type": "",
                    }
                }, htmlSourceCode);
            break;

        default:
    }
}

function updateSampleRate(nodeId) {
    const newNode = document.getElementById(`node-${nodeId}`);
    if (!newNode) {
        console.error(`Node with ID node-${nodeId} not found.`);
        return;
    }

    const modelNameInput = newNode.querySelector('#model_name');
    function updateSampleRateValue() {
        const modelName = modelNameInput ? modelNameInput.value : '';

        if (ModelNames48k.includes(modelName)) {
            sampleRate = 48000
        } else {
            sampleRate = 16000
        }

        const sampleRateInput = newNode.querySelector('#sample_rate');

        if (sampleRateInput) {
            sampleRateInput.value = sampleRate;
            var nodeData = editor.getNodeFromId(nodeId).data;
            nodeData.args.sample_rate = sampleRate
            nodeData.args.model = modelName
            editor.updateNodeDataFromId(nodeId, nodeData);

            console.log(`${modelName} sample rate updated to: ${sampleRate}`);
        } else {
            console.log(`Sample Rate input not found.`);
        }
    }

    if (modelNameInput) {
        modelNameInput.addEventListener('input', updateSampleRateValue);
    }
}

function setupTextInputListeners(nodeId) {
    const newNode = document.getElementById(`node-${nodeId}`);
    if (newNode) {
        const stopPropagation = function (event) {
            event.stopPropagation();
        };
        newNode.addEventListener('mousedown', function (event) {
            const target = event.target;
            if (target.tagName === 'TEXTAREA' || target.tagName === 'INPUT') {
                stopPropagation(event);
            }
        }, false);
    }
}

function toggleAdvanced() {
    var advancedBox = document.querySelector('.advanced-box');
    if (advancedBox.style.display === "none") {
        advancedBox.style.display = "block";
    } else {
        advancedBox.style.display = "none";
    }
}


function handleInputChange(event) {
    const input = event.target;

    if (input.type === 'number') {
        const value = input.value;
        const floatValue = parseFloat(value);
        const nodeId = input.closest('.drawflow_content_node').parentElement.id.slice(5);

        if (!isNaN(floatValue)) {
            const node = editor.getNodeFromId(nodeId);
            const dataAttributes =
                Array.from(input.attributes).filter(attr =>
                    attr.name.startsWith('df-args-'));
            dataAttributes.forEach(attr => {
                const attrName = attr.name;
                if (attrName.startsWith('df-args-json_args-')) {
                    const dataAttribute = attrName.substring(18)
                    if
                    (node.data.args.json_args.hasOwnProperty(dataAttribute)) {
                        node.data.args.json_args[dataAttribute] = floatValue;
                        editor.updateNodeDataFromId(nodeId, node.data);
                    }
                } else {
                    const dataAttribute = attrName.substring(8);
                    if (node.data.args.hasOwnProperty(dataAttribute)) {
                        node.data.args[dataAttribute] = floatValue;
                        editor.updateNodeDataFromId(nodeId, node.data);
                    }
                }
            });
        } else {
            console.error("Invalid input value:", value);
        }
    }
}


function addEventListenersToNumberInputs(nodeId) {
    const nodeElement = document.getElementById(`node-${nodeId}`);
    if (nodeElement) {
        const numberInputs = nodeElement.querySelectorAll('input[type=number]');
        numberInputs.forEach(input => {
            input.addEventListener('change', handleInputChange);
        });
    }
}


function validateTemperature(input) {
    const value = input.valueAsNumber;
    if (isNaN(value) || value < 0 || value >= 2) {
        input.setCustomValidity('Temperature must be greater or equal than 0 and less than 2!');
    } else {
        input.setCustomValidity('');
    }
    input.reportValidity();
}


function validateSeed(input) {
    const value = parseInt(input.value, 10); // Parse the value as an integer.
    if (isNaN(value) || value < 0 || !Number.isInteger(parseFloat(input.value))) {
        input.setCustomValidity('Seed must be a non-negative integer!');
    } else {
        input.setCustomValidity('');
    }
    input.reportValidity();
}

function validateDuration(input) {
    const value = parseInt(input.value, 10); // Parse the value as an integer.
    if (isNaN(value) || value < 0 || !Number.isInteger(parseFloat(input.value))) {
        input.setCustomValidity('Duration must be a non-negative integer!');
    } else {
        input.setCustomValidity('');
    }
    input.reportValidity();
}


document.addEventListener('input', function (event) {
    const input = event.target;

    if (input.getAttribute('df-args-temperature') !== null ||
        input.getAttribute('df-args-json_args-temperature') !== null) {
        validateTemperature(input);
    }

    if (input.getAttribute('df-args-seed') !== null ||
        input.getAttribute('df-args-json_args-seed') !== null) {
        validateSeed(input);
    }

    if (input.getAttribute('df-args-duration') !== null) {
        validateDuration(input)
    }
});

var transform = '';


function updateReadmeAndTrimExtrasInHTML(htmlString, nodeId) {
    const parser = new DOMParser();
    const doc = parser.parseFromString(htmlString, 'text/html');
    const containerDiv = doc.body.firstChild;

    removeNonReadmeChildren(containerDiv);
    updateReadmeContent(containerDiv, nodeId);

    return containerDiv.innerHTML;
}

function updateReadmeContent(containerDiv, nodeId) {
    const readmeDiv = containerDiv.querySelector('.readme');
    if (readmeDiv) {
        console.log("readmeDiv", readmeDiv);

        let newDiv = document.createElement('div');
        newDiv.innerHTML = `Copy from Node ID: ${nodeId}`;
        readmeDiv.appendChild(newDiv);

        console.log("readmeDiv after", readmeDiv);
    }
}

function removeNonReadmeChildren(containerDiv) {
    const boxDiv = containerDiv.querySelector('.box');
    if (boxDiv) {
        boxDiv.querySelectorAll('*:not(.readme)').forEach(child => child.remove());
    }
}

function createNodeHTML(node, isCopy, originalNodeId) {
    let modifiedHtml = isCopy ? processNodeCopyHTML(node.html) : node.html;
    return updateReadmeAndTrimExtrasInHTML(modifiedHtml, originalNodeId);
}

function processNodeCopyHTML(htmlString) {
    const parser = new DOMParser();
    const doc = parser.parseFromString(htmlString, 'text/html');

    ['.copy-button', 'div .node-id'].forEach(selector => {
        const element = doc.querySelector(selector);
        if (element) element.remove();
    });

    return doc.body.innerHTML;
}

function copyNode(originalNodeId) {
    const originalNode = editor.getNodeFromId(originalNodeId);
    originalNode.data.copies = originalNode.data.copies || [];

    const newNodeHTML = createNodeHTML(originalNode, true, originalNodeId);
    const [posX, posY] = [originalNode.pos_x + 30, originalNode.pos_y + 30];

    editor.addNode("CopyNode",
        Object.keys(originalNode.inputs).length,
        Object.keys(originalNode.outputs).length,
        posX, posY, 'node-' + originalNode.name, {elements: [originalNodeId.toString()]},
        newNodeHTML);
}

function setupNodeCopyListens(nodeId) {
    const newNode = document.getElementById(`node-${nodeId}`);
    if (newNode) {
        const copyButton = newNode.querySelector('.copy-button');
        if (copyButton) {
            copyButton.addEventListener('click', function () {
                copyNode(nodeId);
            });
        }
    }
}

function hideShowGroupNodes(groupId, show) {
    const groupInfo = editor.getNodeFromId(groupId);
    if (groupInfo && groupInfo.class === 'GROUP') {
        groupInfo.data.elements.forEach(elementNodeId => {
            const elementNode = document.getElementById(`node-${elementNodeId}`);
            const childNodeInfo = editor.getNodeFromId(elementNodeId);
            const contentBox = elementNode.querySelector('.box') ||
                elementNode.querySelector('.box-highlight');
            if (elementNode) {
                elementNode.style.display = show ? '' : 'none';
            }
            if (childNodeInfo.class === 'GROUP') {
                if (!show || (contentBox && !contentBox.classList.contains('hidden'))) {
                    hideShowGroupNodes(elementNodeId, show);
                }
            }
        });
    }
}

function setupNodeListeners(nodeId) {
    const newNode = document.getElementById(`node-${nodeId}`);
    if (newNode) {

        const titleBox = newNode.querySelector('.title-box');
        const contentBox = newNode.querySelector('.box') ||
            newNode.querySelector('.box-highlight');

        // Add resize handle to the bottom right corner of the node
        const resizeHandleSE = document.createElementNS('http://www.w3.org/2000/svg', 'svg');

        const path = document.createElementNS('http://www.w3.org/2000/svg', 'path');
        path.setAttribute('d', 'M932.37602347 512.88874453l-420.37602347 420.37602347 56.43525867 56.43525867 420.37602453-420.37602347-56.43525973-56.43525867z m-3.55497707-474.58942293L34.29997333 933.264768l56.43525867 56.43525867L985.25630613 95.1789536l-56.43525973-56.879632z');

        resizeHandleSE.setAttribute('viewBox', '0 0 1024 1024');
        resizeHandleSE.appendChild(path);

        resizeHandleSE.classList.add('resize-handle-se');

        contentBox.appendChild(resizeHandleSE);

        const toggleArrow = newNode.querySelector('.toggle-arrow');

        if (toggleArrow && contentBox && titleBox) {
            toggleArrow.addEventListener('click', function () {
                contentBox.classList.toggle('hidden');

                if (contentBox.classList.contains('hidden')) {
                    toggleArrow.textContent = "\u25BC";
                    hideShowGroupNodes(nodeId, false);
                } else {
                    toggleArrow.textContent = "\u25B2";
                    hideShowGroupNodes(nodeId, true);
                }
                editor.updateConnectionNodes('node-' + nodeId);
            });

            let startX, startY, startWidth, startHeight;

            resizeHandleSE.addEventListener('mousedown', function (e) {
                e.stopPropagation();
                document.addEventListener('mousemove', doDragSE, false);
                document.addEventListener('mouseup', stopDragSE, false);

                startX = e.clientX;
                startY = e.clientY;
                startWidth = parseInt(document.defaultView.getComputedStyle(contentBox).width, 10);
                startHeight = parseInt(document.defaultView.getComputedStyle(contentBox).height, 10);
            });

            function doDragSE(e) {
                newNode.style.width = 'auto';

                const newWidth = (startWidth + e.clientX - startX);
                if (newWidth > 200) {
                    contentBox.style.width = newWidth + 'px';
                    titleBox.style.width = newWidth + 'px';
                }

                const newHeight = (startHeight + e.clientY - startY);
                contentBox.style.height = newHeight + 'px';

                editor.updateConnectionNodes('node-' + nodeId);
            }

            function stopDragSE(e) {
                document.removeEventListener('mousemove', doDragSE, false);
                document.removeEventListener('mouseup', stopDragSE, false);
            }

        }
    }
}

function setupSwitchPipelineListeners(nodeId) {
    const newNode = document.getElementById(`node-${nodeId}`);
    if (!newNode) {
        console.error(`Node with ID node-${nodeId} not found.`);
        return;
    }
    const addCaseButton = newNode.querySelector('.add-case');
    if (!addCaseButton) {
        console.error(`Add Case button not found in node-${nodeId}.`);
        return;
    }
    addCaseButton.addEventListener('click', function () {
        var caseContainer = newNode.querySelector('.case-container');
        if (!caseContainer) {
            console.error(`Case container not found in node-${nodeId}.`);
            return;
        }
        var defaultCaseElement = caseContainer.querySelector('.default-case');
        if (defaultCaseElement) {
            caseContainer.removeChild(defaultCaseElement);
        }
        var caseCount = caseContainer.getElementsByClassName('case-placeholder').length;
        var caseElement = document.createElement('div');
        caseElement.classList.add('case-placeholder');

        var caseText = document.createTextNode(`Case ${caseCount + 1}: `);
        caseElement.appendChild(caseText);

        var inputElement = document.createElement('input');
        inputElement.type = 'text';
        inputElement.placeholder = `Case Pattern`;

        inputElement.dataset.caseIndex = caseCount;

        caseElement.appendChild(inputElement);
        caseContainer.appendChild(caseElement);

        inputElement.addEventListener('input', function (e) {
            var nodeData = editor.getNodeFromId(nodeId).data;
            console.log("nodeData", nodeData);
            var index = e.target.dataset.caseIndex;
            console.log("index", index);
            nodeData.args.cases[index] = e.target.value;
            editor.updateNodeDataFromId(nodeId, nodeData);
        });

        editor.getNodeFromId(nodeId).data.args.cases.push('');

        addDefaultCase(caseContainer);
        editor.updateConnectionNodes('node-' + nodeId);
    });

    const removeCaseButton = newNode.querySelector('.remove-case');
    if (!removeCaseButton) {
        console.error(`Remove Case button not found in node-${nodeId}.`);
        return;
    }
    removeCaseButton.addEventListener('click', function () {
        var caseContainer = newNode.querySelector('.case-container');
        var cases = caseContainer.getElementsByClassName('case-placeholder');
        if (cases.length > 1) {
            caseContainer.removeChild(cases[cases.length - 2]);
            var nodeData = editor.getNodeFromId(nodeId).data;
            nodeData.args.cases.splice(nodeData.args.cases.length - 1, 1);
            editor.updateNodeDataFromId(nodeId, nodeData);
        }
        editor.updateConnectionNodes('node-' + nodeId);
    });
}

function addDefaultCase(caseContainer) {
    var defaultCaseElement = document.createElement('div');
    defaultCaseElement.classList.add('case-placeholder', 'default-case');
    defaultCaseElement.textContent = `Default Case`;
    caseContainer.appendChild(defaultCaseElement);
}


function closemodal(e) {
    e.target.closest(".drawflow-node").style.zIndex = "2";
    e.target.parentElement.parentElement.style.display = "none";
    editor.precanvas.style.transform = transform;
    editor.precanvas.style.left = '0px';
    editor.precanvas.style.top = '0px';
    editor.editor_mode = "edit";
}


function changeModule(event) {
    var all = document.querySelectorAll(".menu ul li");
    for (var i = 0; i < all.length; i++) {
        all[i].classList.remove('selected');
    }
    event.target.classList.add('selected');
}


function changeLockMode(option) {
    let lockSvg = document.getElementById('lock-svg');
    let unlockSvg = document.getElementById('unlock-svg');
    if (option === 'lock') {
        editor.editor_mode = 'edit';
        lockSvg.style.display = 'none';
        unlockSvg.style.display = 'block';
    } else {
        editor.editor_mode = 'fixed';
        lockSvg.style.display = 'block';
        unlockSvg.style.display = 'none';
    }
}


function toggleDraggable(element) {
    var content = element.nextElementSibling;
    if (content.classList.contains('visible')) {
        content.classList.remove('visible');
    } else {
        content.classList.add('visible');
    }
}


function filterEmptyValues(obj) {
    return Object.entries(obj).reduce((acc, [key, value]) => {
        if (typeof value === 'object' && value !== null) {
            const filteredNestedObj = filterEmptyValues(value);
            if (Object.keys(filteredNestedObj).length > 0) {
                acc[key] = filteredNestedObj;
            }
        } else if (value !== '') {
            acc[key] = value;
        }
        return acc;
    }, {});
}


// This function is the most important to AgentScope config.
function reorganizeAndFilterConfigForAgentScope(inputData) {
    // Assuming there's only one tab ('Home'), but adjust if there are more
    const homeTab = inputData.drawflow.Home;
    // Create a new object to hold the reorganized and filtered nodes
    const filteredNodes = {};

    // Iterate through the nodes and copy them to the filteredNodes object
    Object.entries(homeTab.data).forEach(([key, node]) => {
        // Skip the node if the name is 'welcome' or 'readme'
        const nodeName = node.name.toLowerCase();
        if (nodeName === 'welcome' || nodeName === 'readme') {
            return;
        }

        // Create a copy of the node without 'html', 'typenode', 'class', 'id', and 'name' fields
        const {
            html,
            typenode,
            pos_x,
            pos_y,
            class: classField,
            id,
            ...cleanNode
        } = node;

        if (cleanNode.data && cleanNode.data.args) {
            cleanNode.data.args = filterEmptyValues(cleanNode.data.args);
        }

        // Add the cleaned node to the filteredNodes object using its id as the key
        filteredNodes[key] = cleanNode;
    });

    // Return the filtered and reorganized nodes instead of the original structure
    return filteredNodes;
}


function sortElementsByPosition(inputData) {
    let hasError = false;

    Object.keys(inputData.drawflow).forEach((moduleKey) => {
        const moduleData = inputData.drawflow[moduleKey];
        Object.entries(moduleData.data).forEach(([nodeId, node]) => {
            if (node.class === 'GROUP') {
                let elements = node.data.elements;
                let elementsWithPosition = elements.map(elementId => {
                    const elementNode = document.querySelector(`#node-${elementId}`);
                    return elementNode ? {
                        id: elementId,
                        position: {
                            x: elementNode.style.left,
                            y: elementNode.style.top
                        }
                    } : null;
                }).filter(el => el);

                try {
                    elementsWithPosition.sort((a, b) => {
                        let y1 = parseInt(a.position.y, 10);
                        let y2 = parseInt(b.position.y, 10);
                        if (y1 === y2) {
                            throw new Error(`Two elements have the same y position: Element ${a.id} and Element ${b.id}`);
                        }
                        return y1 - y2;
                    });
                } catch (error) {
                    alert(error.message);
                    hasError = true;
                }
                node.data.elements = elementsWithPosition.map(el => el.id);
            }
        });
    });
    return hasError;
}


function checkConditions() {
    let hasModelTypeError = false;
    let hasAgentError = false;
    let agentModelConfigNames = new Set();
    let modelConfigNames = new Set();
    let isApiKeyEmpty = false;
    const nodesData = editor.export().drawflow.Home.data;

    for (let nodeId in nodesData) {
        let node = nodesData[nodeId];
        console.log("node", node);
        console.log("node.inputs", node.inputs);

        let nodeElement = document.getElementById('node-' + nodeId);
        const requiredInputs = nodeElement.querySelectorAll('input[data-required="true"]');

        let titleBox = nodeElement.querySelector('.title-box');

        let titleText = titleBox.getAttribute("data-class");

        for (const input of requiredInputs) {
            if (input.value.trim() === '') {
                let inputLabel = input.previousElementSibling;
                if (inputLabel && inputLabel.tagName.toLowerCase() === "label") {
                    let labelText = inputLabel.textContent.trim();

                    Swal.fire({
                        title: 'Value Missing!',
                        text: `${labelText} is missing in ${titleText}.`,
                        icon: 'error',
                        confirmButtonText: 'Ok'
                    });
                    return false;
                }
            }
        }

        if (node.data && node.data.args && node.data.args.model_type) {
            hasModelTypeError = false;
            modelConfigNames.add(node.data.args.config_name);
            if (node.data.args.api_key === "") {
                isApiKeyEmpty = isApiKeyEmpty || true;
            }
        }
        if (node.name.includes('Agent') && "model_config_name" in node.data.args) {
            hasAgentError = false;
            if (node.data && node.data.args) {
                agentModelConfigNames.add(node.data.args.model_config_name);
            }
        }
        if (node.name === 'ReActAgent') {
            const elements = node.data.elements;
            for (const nodeId of elements) {
                const childNode = nodesData[nodeId]
                if (!childNode || !childNode.name.includes('Service')) {
                    Swal.fire({
                        title: 'Invalid ReActAgent Configuration',
                        text:
                            `ReActAgent must only contain Tool nodes as child nodes.`,
                        icon: 'error',
                        confirmButtonText: 'Ok'
                    });
                    return false;
                }
            }
        }
        if (node.name === 'IfElsePipeline') {
            const elementsSize = node.data.elements.length;
            if (elementsSize !== 1 && elementsSize !== 2) {
                Swal.fire({
                    title: 'Invalid IfElsePipeline Configuration',
                    text: `IfElsePipeline should have 1 or 2 elements, but has ${elementsSize}.`,
                    icon: 'error',
                    confirmButtonText: 'Ok'
                });
                return false;
            }
        }
        if (['ForLoopPipeline', 'WhileLoopPipeline', 'MsgHub'].includes(node.name)) {
            if (node.data.elements.length !== 1) {
                hasError = true;
                Swal.fire({
                    title: 'Invalid Configuration',
                    text: `${node.name} must have exactly one element.`,
                    icon: 'error',
                    confirmButtonText: 'Ok'
                });
                return false;
            }
            let childNodeId = node.data.elements[0];
            let childNode = nodesData[childNodeId];
            if (!childNode || !childNode.name.includes('Pipeline')) {
                Swal.fire({
                    title: 'Invalid Configuration',
                    text:
                        ` ${childNode.name} contained in ${node.name} is not a Pipeline node.`,
                    icon: 'error',
                    confirmButtonText: 'Ok'
                });
                return false;
            }
        }
    }

    let unmatchedConfigNames = [...agentModelConfigNames].filter(name => !modelConfigNames.has(name));
    console.log("modelConfigNames", modelConfigNames);
    console.log("agentModelConfigNames", agentModelConfigNames);
    console.log("unmatchedConfigNames", unmatchedConfigNames);
    if (hasModelTypeError) {
        Swal.fire({
            title: 'Error!',
            text:
                'Error: At least one Model node must be present.',
            icon: 'error',
            confirmButtonText: 'Ok'
        });
    } else if (hasAgentError) {
        Swal.fire({
            title: 'No Agent Nodes Found',
            text: "Error: At least one Agent node must be present.",
            icon: 'error',
            confirmButtonText: 'Ok'
        });
    } else if (unmatchedConfigNames.length > 0) {
        Swal.fire({
            title: 'Configuration Mismatch',
            html:
                "Each Agent's 'Model config name' must match a Model node's 'Config Name'.<br> Unmatched: " + unmatchedConfigNames.join(', '),
            icon: 'error',
            confirmButtonText: 'Ok'
        });
    } else if (isApiKeyEmpty) {
        Swal.fire({
            title: 'API KEY Missing',
            text:
                "API KEY is missing in your model nodes. Please either enter the API KEY in the corresponding position, or enter a random bit of content and replace it with the real value in the exported files.",
            icon: 'error',
            confirmButtonText: 'Ok'
        });
    } else {
        return true;
    }
}


function showCheckPopup() {
    var btnCovers = document.querySelectorAll('.btn-cover');
    if (checkConditions()) {
        Swal.fire({
            title: 'Validation Success',
            text: "All checks are passed!",
            icon: 'success',
            confirmButtonText: 'Great!'
        });
        btnCovers.forEach(function (btnCover) {
            var button = btnCover.querySelector('.btn-disabled');
            if (button) {
                button.classList.remove('btn-disabled');
            }
            btnCover.removeAttribute('data-title');
        });
    }
}


function disableButtons() {
    var btnCovers = document.querySelectorAll('.btn-cover');

    btnCovers.forEach(function (btnCover) {
        var button = btnCover.querySelector('div');
        if (button) {
            button.classList.add('btn-disabled');
        }
        btnCover.setAttribute('data-title',
            'Please click the "Check" button first.');
    });
}


function showExportPyPopup() {
    if (checkConditions()) {
        const rawData = editor.export();

        const hasError = sortElementsByPosition(rawData);
        if (hasError) {
            return;
        }

        const filteredData = reorganizeAndFilterConfigForAgentScope(rawData);

        Swal.fire({
            title: 'Processing...',
            text: 'Please wait.',
            allowOutsideClick: false,
            willOpen: () => {
                Swal.showLoading()
            }
        });

        fetch('/convert-to-py', {
            method: 'POST',
            headers: {
                'Content-Type': 'application/json',
            },
            body: JSON.stringify({
                data: JSON.stringify(filteredData, null, 4),
            })
        }).then(response => {
            if (!response.ok) {
                throw new Error('Network error.');
            }
            return response.json();
        })
            .then(data => {
                Swal.close();
                if (data.is_success === 'True') {
                    Swal.fire({
                        title: '<b>Workflow Python Code</b>',
                        html:
                            '<p>Save as main.py<br>' +
                            'Then run the following command in your terminal:<br>' +
                            '<div class="code-snippet">python main.py</div><br>' +
                            'or <div class="code-snippet">as_gradio main.py</div></p>' +
                            '<pre class="line-numbers"><code class="language-py" id="export-data">' +
                            data.py_code +
                            '</code></pre>',
                        showCloseButton: true,
                        showCancelButton: true,
                        confirmButtonText: 'Copy',
                        cancelButtonText: 'Close',
                        willOpen: (element) => {
                            const codeElement = element.querySelector('code');
                            Prism.highlightElement(codeElement);
                            const copyButton = Swal.getConfirmButton();
                            copyButton.addEventListener('click', () => {
                                copyToClipboard(codeElement.textContent);
                            });
                        }
                    });
                } else {
                    const errorMessage = `
                <p>An error occurred during the Python code generation process. Please check the following error:</p>
                <pre class="line-numbers"><code class="language-py">${data.py_code}</code></pre>
        `;
                    Swal.fire({
                        title: 'Error!',
                        html: errorMessage,
                        icon: 'error',
                        customClass: {
                            popup: 'error-popup'
                        },
                        confirmButtonText: 'Close',
                        willOpen: (element) => {
                            const codeElement = element.querySelector('code');
                            Prism.highlightElement(codeElement);
                        }
                    });
                }
            })
            .catch(error => {
                console.error('Error:', error);
                Swal.fire('Failed!',
                    'There was an error generating your code.',
                    'error');
            });
    }
}


function showExportRunPopup(version) {
    if (version === "local") {
        showExportRunLocalPopup();
    } else {
        showExportRunMSPopup();
    }
}


function showExportRunLocalPopup() {
    if (checkConditions()) {
        const rawData = editor.export();
        const hasError = sortElementsByPosition(rawData);
        if (hasError) {
            return;
        }
        const filteredData = reorganizeAndFilterConfigForAgentScope(rawData);

        Swal.fire({
            title: 'Processing...',
            text: 'Please wait.',
            allowOutsideClick: false,
            willOpen: () => {
                Swal.showLoading()
            }
        });

        fetch('/convert-to-py-and-run', {
            method: 'POST',
            headers: {
                'Content-Type': 'application/json',
            },
            body: JSON.stringify({
                data: JSON.stringify(filteredData, null, 4),
            })
        }).then(response => {
            if (!response.ok) {
                throw new Error('Network error.');
            }
            return response.json();
        })
            .then(data => {
                Swal.close();
                if (data.is_success === 'True') {
                    Swal.fire({
                        title: '<b>Application Running in Background</b>',
                        html:
                            '<p>Your application has been successfully run ' +
                            'in background.<br>' +
                            '<p><strong>Task ID:</strong>' +
                            data.run_id + '</p>' +
                            '<pre class="line-numbers"><code class="language-py" id="export-data">' +
                            data.py_code +
                            '</code></pre>',
                        showCloseButton: true,
                        showCancelButton: true,
                        confirmButtonText: 'Copy Code',
                        cancelButtonText: 'Close',
                        willOpen: (element) => {
                            const codeElement = element.querySelector('code');
                            Prism.highlightElement(codeElement);
                            const copyButton = Swal.getConfirmButton();
                            copyButton.addEventListener('click', () => {
                                copyToClipboard(codeElement.textContent);
                            });
                        }
                    });
                } else {
                    const errorMessage = `
        <p>An error occurred during the Python code running process. Please check the following error:</p>
        <pre class="line-numbers"><code class="language-py">${data.py_code}</code></pre>
    `;
                    Swal.fire({
                        title: 'Error!',
                        html: errorMessage,
                        icon: 'error',
                        customClass: {
                            popup: 'error-popup'
                        },
                        confirmButtonText: 'Close',
                        willOpen: (element) => {
                            const codeElement = element.querySelector('code');
                            Prism.highlightElement(codeElement);
                        }
                    });
                }
            })
            .catch(error => {
                console.error('Error:', error);
                Swal.close();
                Swal.fire('Failed!',
                    'There was an error running your workflow.',
                    'error');
            });
    }
}


function filterOutApiKey(obj) {
    for (let key in obj) {
        if (typeof obj[key] === 'object' && obj[key] !== null) {
            filterOutApiKey(obj[key]);
        }
        if (key === 'api_key') {
            delete obj[key];
        }
    }
}


function showExportRunMSPopup() {
    if (checkConditions()) {
        Swal.fire({
            title: 'Are you sure to run the workflow in ModelScope Studio?',
            text:
                "You are about to navigate to another page. " +
                "Please make sure all the configurations are set " +
                "besides your api-key " +
                "(your api-key should be set in ModelScope Studio page).",
            icon: 'warning',
            showCancelButton: true,
            confirmButtonColor: '#3085d6',
            cancelButtonColor: '#d33',
            confirmButtonText: 'Yes, create it!',
            cancelButtonText: 'Close'
        }).then((result) => {
            if (result.isConfirmed) {
                const rawData = editor.export();
                const hasError = sortElementsByPosition(rawData);
                if (hasError) {
                    return;
                }
                const filteredData = reorganizeAndFilterConfigForAgentScope(rawData);
                filterOutApiKey(filteredData)

                Swal.fire({
                    title: 'Processing...',
                    text: 'Please wait.',
                    allowOutsideClick: false,
                    willOpen: () => {
                        Swal.showLoading()
                    }
                });
                fetch('/upload-to-oss', {
                    method: 'POST',
                    headers: {
                        'Content-Type': 'application/json',
                    },
                    body: JSON.stringify({
                        data: JSON.stringify(filteredData, null, 4),
                    })
                })
                    .then(response => response.json())
                    .then(data => {
                        const params = {'CONFIG_URL': data.config_url};
                        const paramsStr = encodeURIComponent(JSON.stringify(params));
                        const org = "agentscope";
                        const fork_repo = "agentscope_workstation";
                        const url = `https://www.modelscope.cn/studios/fork?target=${org}/${fork_repo}&overwriteEnv=${paramsStr}`;
                        window.open(url, '_blank');
                        Swal.fire('Success!', '', 'success');
                    })
                    .catch(error => {
                        console.error('Error:', error);
                        Swal.fire('Failed', data.message || 'An error occurred while uploading to oss', 'error');
                    });
            }
        })
    }
}


function showExportHTMLPopup() {
    const rawData = editor.export();

    // Remove the html attribute from the nodes to avoid inconsistencies in html
    removeHtmlFromUsers(rawData);

    const exportData = JSON.stringify(rawData, null, 4);

    const escapedExportData = exportData
        .replace(/</g, '&lt;')
        .replace(/>/g, '&gt;');

    Swal.fire({
        title: '<b>Workflow HTML</b>',
        html:
            '<p>This is used for generating HTML code, not for running.<br>' +
            '<pre class="line-numbers"><code class="language-javascript" id="export-data">'
            + escapedExportData +
            '</code></pre>',
        showCloseButton: true,
        showCancelButton: true,
        confirmButtonText: 'Copy',
        cancelButtonText: 'Close',
        willOpen: (element) => {
            // Find the code element inside the Swal content
            const codeElement = element.querySelector('code');

            // Now highlight the code element with Prism
            Prism.highlightElement(codeElement);

            // Copy to clipboard logic
            const content = codeElement.textContent;
            const copyButton = Swal.getConfirmButton();
            copyButton.addEventListener('click', () => {
                copyToClipboard(content);
            });
        }
    });
}


function isValidDataStructure(data) {
    if (
        data.hasOwnProperty('drawflow') &&
        data.drawflow.hasOwnProperty('Home') &&
        data.drawflow.Home.hasOwnProperty('data')
    ) {

        for (const nodeId in data.drawflow.Home.data) {
            const node = data.drawflow.Home.data[nodeId];

            if (
                !node.hasOwnProperty('id') ||
                typeof node.id !== 'number' ||
                !node.hasOwnProperty('name') ||
                typeof node.name !== 'string' ||
                !node.hasOwnProperty('class') ||
                typeof node.class !== 'string'
            ) {
                return false;
            }
        }
        return true;
    }
    return false;
}


function showImportHTMLPopup() {
    Swal.fire({
        title: 'Import Workflow Data',
        html:
            "<p>Please paste your HTML data below. Ensure that the source of the HTML data is trusted, as importing HTML from unknown or untrusted sources may pose security risks.</p>",
        input: 'textarea',
        inputLabel: 'Paste your HTML data here:',
        inputPlaceholder:
            'Paste your HTML data generated from `Export HTML` button...',
        inputAttributes: {
            'aria-label': 'Paste your HTML data here',
            'class': 'code'
        },
        customClass: {
            input: 'code'
        },
        showCancelButton: true,
        confirmButtonText: 'Import',
        cancelButtonText: 'Cancel',
        inputValidator: (value) => {
            if (!value) {
                return 'You need to paste code generated from `Export HTML` button!';
            }
            try {
                const parsedData = JSON.parse(value);
                if (isValidDataStructure(parsedData)) {

                } else {
                    return 'The data is invalid. Please check your data and try again.';
                }
            } catch (e) {
                return 'Invalid data! You need to paste code generated from `Export HTML` button!';
            }
        },
        preConfirm: (data) => {
            try {
                const parsedData = JSON.parse(data);

                // Add html source code to the nodes data
                addHtmlAndReplacePlaceHolderBeforeImport(parsedData)
                    .then(() => {
                        editor.clear();
                        editor.import(parsedData);
                        importSetupNodes(parsedData);
                        Swal.fire('Imported!', '', 'success');
                    });

            } catch (error) {
                Swal.showValidationMessage(`Import error: ${error}`);
            }
        }
    });
}


function showSaveWorkflowPopup() {
    Swal.fire({
        title: 'Save Workflow',
        input: 'text',
        inputPlaceholder: 'Enter filename',
        showCancelButton: true,
        confirmButtonText: 'Save',
        cancelButtonText: 'Cancel'
    }).then(result => {
        if (result.isConfirmed) {
            const filename = result.value;
            saveWorkflow(filename);
        }
    });
}

function saveWorkflow(fileName) {
    const rawData = editor.export();
    filterOutApiKey(rawData)

    // Remove the html attribute from the nodes to avoid inconsistencies in html
    removeHtmlFromUsers(rawData);

    const exportData = JSON.stringify(rawData, null, 4);
    fetch('/save-workflow', {
        method: 'POST',
        headers: {
            'Content-Type': 'application/json',
        },
        body: JSON.stringify({
            filename: fileName,
            workflow: exportData,
            overwrite: false,
        })
    }).then(response => response.json())
        .then(data => {
            if (data.message === "Workflow file saved successfully") {
                Swal.fire('Success', data.message, 'success');
            } else {
                Swal.fire('Error', data.message || 'An error occurred while saving the workflow.', 'error');
            }
        })
        .catch(error => {
            console.error('Error:', error);
            Swal.fire('Error', 'An error occurred while saving the workflow.', 'error');
        });
}

function showLoadWorkflowPopup() {
    fetch('/list-workflows', {
        method: 'POST',
        headers: {
            'Content-Type': 'application/json',
        },
        body: JSON.stringify({})
    })
        .then(response => response.json())
        .then(data => {
            if (!Array.isArray(data.files)) {
                throw new TypeError('The return data is not an array');
            }
            const inputOptions = data.files.reduce((options, file) => {
                options[file] = file;
                return options;
            }, {});
            Swal.fire({
                title: 'Loading Workflow from Disks',
                input: 'select',
                inputOptions: inputOptions,
                inputPlaceholder: 'Select',
                showCancelButton: true,
                showDenyButton: true,
                confirmButtonText: 'Load',
                cancelButtonText: 'Cancel',
                denyButtonText: 'Delete',
                didOpen: () => {
                    const selectElement = Swal.getInput();
                    selectElement.addEventListener('change', (event) => {
                        selectedFilename = event.target.value;
                    });
                }
            }).then(result => {
                if (result.isConfirmed) {
                    loadWorkflow(selectedFilename);
                } else if (result.isDenied) {
                    Swal.fire({
                        title: `Are you sure to delete ${selectedFilename}?`,
                        text: "This operation cannot be undone!",
                        icon: 'warning',
                        showCancelButton: true,
                        confirmButtonColor: '#d33',
                        cancelButtonColor: '#3085d6',
                        confirmButtonText: 'Delete',
                        cancelButtonText: 'Cancel'
                    }).then((deleteResult) => {
                        if (deleteResult.isConfirmed) {
                            deleteWorkflow(selectedFilename);
                        }
                    });
                }
            });
        })
        .catch(error => {
            console.error('Error:', error);
            Swal.fire('Error', 'An error occurred while loading the workflow.', 'error');
        });
}


function loadWorkflow(fileName) {
    fetch('/load-workflow', {
        method: 'POST',
        headers: {
            'Content-Type': 'application/json',
        },
        body: JSON.stringify({
            filename: fileName,
        })
    }).then(response => response.json())
        .then(data => {
            if (data.error) {
                Swal.fire('Error', data.error, 'error');
            } else {
                console.log(data)
                try {
                    // Add html source code to the nodes data
                    addHtmlAndReplacePlaceHolderBeforeImport(data)
                        .then(() => {
                            console.log(data)
                            editor.clear();
                            editor.import(data);
                            importSetupNodes(data);
                            Swal.fire('Imported!', '', 'success');
                        });

                } catch (error) {
                    Swal.showValidationMessage(`Import error: ${error}`);
                }
                Swal.fire('Success', 'Workflow loaded successfully', 'success');
            }
        })
        .catch(error => {
            console.error('Error:', error);
            Swal.fire('Error', 'An error occurred while loading the workflow.', 'error');
        });
}

function deleteWorkflow(fileName) {
    fetch('/delete-workflow', {
        method: 'POST',
        headers: {
            'Content-Type': 'application/json',
        },
        body: JSON.stringify({
            filename: fileName,
        })
    }).then(response => response.json())
        .then(data => {
            if (data.error) {
                Swal.fire('Error', data.error, 'error');
            } else {
                Swal.fire('Deleted!', 'Workflow has been deleted.', 'success');
            }
        })
        .catch(error => {
            console.error('Error:', error);
            Swal.fire('Error', 'An error occurred while deleting the workflow.', 'error');
        });
}


function removeHtmlFromUsers(data) {
    Object.keys(data.drawflow.Home.data).forEach((nodeId) => {
        const node = data.drawflow.Home.data[nodeId];
        // Remove the html attribute from the node
        delete node.html;
    });
}


async function fetchHtmlSourceCodeByName(name) {
    // Fetch the HTML source code from the cache if it exists
    if (name in htmlCache) {
        return htmlCache[name];
    }

    // Load the HTML source code
    let htmlSourceCode = await fetchHtml(nameToHtmlFile[name]);
    htmlCache[name] = htmlSourceCode;
    return htmlSourceCode;
}


async function addHtmlAndReplacePlaceHolderBeforeImport(data) {
    const idPlaceholderRegex = /ID_PLACEHOLDER/g;
    for (const nodeId of Object.keys(data.drawflow.Home.data)) {
        const node = data.drawflow.Home.data[nodeId];
        if (!node.html) {
            if (node.name === "readme") {
                // Remove the node if its name is "readme"
                delete data.drawflow.Home.data[nodeId];
                continue; // Skip to the next iteration
            }
            console.log(node.name)
            const sourceCode = await fetchHtmlSourceCodeByName(node.name);

            // Add new html attribute to the node
            console.log(sourceCode)
            node.html = sourceCode.replace(idPlaceholderRegex, nodeId);
        }
    }
}


function importSetupNodes(dataToImport) {
    Object.keys(dataToImport.drawflow.Home.data).forEach((nodeId) => {
        setupNodeListeners(nodeId);

        const nodeElement = document.getElementById(`node-${nodeId}`);
        if (nodeElement) {
            const copyButton = nodeElement.querySelector('.button.copy-button');
            if (copyButton) {
                setupNodeCopyListens(nodeId);
            }
        }
    });
}


function copyToClipboard(contentToCopy) {
    var tempTextarea = document.createElement("textarea");
    tempTextarea.value = contentToCopy;
    document.body.appendChild(tempTextarea);
    tempTextarea.select();
    tempTextarea.setSelectionRange(0, 99999);

    try {
        var successful = document.execCommand("copy");
        if (successful) {
            Swal.fire('Copied!', '', 'success');
        } else {
            Swal.fire('Failed to copy', '', 'error');
        }
    } catch (err) {
        Swal.fire('Failed to copy', '', 'error');
    }
    document.body.removeChild(tempTextarea);
}


function fetchExample(index, processData) {
    fetch('/read-examples', {
        method: 'POST',
        headers: {
            'Content-Type': 'application/json',
        },
        body: JSON.stringify({
            data: index,
            lang: getCookie('locale') || 'en',
        })
    }).then(response => {
        if (!response.ok) {
            throw new Error('Network error.');
        }
        return response.json();
    })
        .then(processData);
}


function importExample(index) {
    fetchExample(index, data => {
        const dataToImport = data.json;

        addHtmlAndReplacePlaceHolderBeforeImport(dataToImport)
            .then(() => {
                clearModuleSelected();
                editor.import(dataToImport);
                Object.keys(dataToImport.drawflow.Home.data).forEach((nodeId) => {
                    setupNodeListeners(nodeId);
                    setupTextInputListeners(nodeId);
                    const nodeElement = document.getElementById(`node-${nodeId}`);
                    if (nodeElement) {
                        const copyButton = nodeElement.querySelector('.button.copy-button');
                        if (copyButton) {
                            setupNodeCopyListens(nodeId);
                        }
                    }
                });
                reloadi18n();
            });
    })
}


function importExample_step(index) {
    if(!localStorage.getItem('firstGuide')){
        localStorage.setItem('firstGuide', 'true');
        skipGuide();
    }
    fetchExample(index, data => {
        const dataToImportStep = data.json;
        addHtmlAndReplacePlaceHolderBeforeImport(dataToImportStep).then(() => {
            clearModuleSelected();
            descriptionStep = ["Readme", "Model", "UserAgent",
                "DialogAgent"];
            initializeImport(dataToImportStep);
        })
    });
}


function updateImportButtons() {
    document.getElementById('import-prev').disabled = currentImportIndex
        <= 1;
    document.getElementById('import-next').disabled = currentImportIndex >= importQueue.length;
    document.getElementById('import-skip').disabled = currentImportIndex >= importQueue.length;
    reloadi18n()
}


function createElement(tag, id, html = '', parent = document.body) {
    let element = document.getElementById(id) || document.createElement(tag);
    element.id = id;
    element.innerHTML = html;
    if (!element.parentNode) {
        parent.appendChild(element);
    }
    return element;
}


function initializeImport(data) {
    ['menu-btn', 'menu-btn-svg'].forEach(cls => {
        let containers = document.getElementsByClassName(cls);
        Array.from(containers).forEach(container => container.style.display = 'none');
    });

    createElement('div', 'left-sidebar-blur', '', document.body).style.cssText = `
            position: fixed; top: 60px; left: 0; bottom: 0; width: 250px;
            background: rgba(128, 128, 128, 0.7);
            filter: blur(2px); z-index: 1000; cursor: not-allowed;
        `;

    createElement('div', 'import-buttons', '', document.body);

    dataToImportStep = data;
    importQueue = Object.keys(dataToImportStep.drawflow.Home.data);

    const importButtonsDiv = document.getElementById('import-buttons');
    if(localStorage.getItem('currentLanguage') === "cn"){
        createElement('div', 'step-info', '', importButtonsDiv);
        createElement('button', 'import-prev',
            '<i class="fas fa-arrow-left"></i> <span>上一步</span>',
            importButtonsDiv).onclick = importPreviousComponent;
        createElement('button', 'import-next',
            '<i class="fas fa-arrow-right"></i> <span>下一步</span>',
            importButtonsDiv).onclick = importNextComponent;
        createElement('button', 'import-skip',
            '<i class="fas fa-forward"></i> <span>跳过</span>',
            importButtonsDiv).onclick = importSkipComponent;
        createElement('button', 'import-quit',
            '<i class="fas fa-sign-out-alt"></i> <span>退出</span>',
            importButtonsDiv).onclick = importQuitComponent;
        createElement('div', 'step-warning',
            '注意：您当前处于教程模式，修改受到限制。<br>请单击<strong>退出</strong>退出并开始创建自定义多代理应用程序。', document.body);
    }else {
        createElement('div', 'step-info', '', importButtonsDiv);
        createElement('button', 'import-prev',
            '<i class="fas fa-arrow-left"></i> <span>Previous</span>',
            importButtonsDiv).onclick = importPreviousComponent;
        createElement('button', 'import-next',
            '<i class="fas fa-arrow-right"></i> <span>Next</span>',
            importButtonsDiv).onclick = importNextComponent;
        createElement('button', 'import-skip',
            '<i class="fas fa-forward"></i> <span>Skip</span>',
            importButtonsDiv).onclick = importSkipComponent;
        createElement('button', 'import-quit',
            '<i class="fas fa-sign-out-alt"></i> <span>Quit</span>',
            importButtonsDiv).onclick = importQuitComponent;
        createElement('div', 'step-warning',
            'Caution: You are currently in the tutorial mode where modifications are restricted.<br>Please click <strong>Quit</strong> to exit and start creating your custom multi-agent applications.', document.body);
    }


    accumulatedImportData = {};
    currentImportIndex = 0;
    importNextComponent();

    updateImportButtons();
}


function importPreviousComponent() {
    if (currentImportIndex > 0) {
        currentImportIndex--;
        accumulatedImportData = Object.assign({}, ...importQueue.slice(0, currentImportIndex).map(k => ({[k]: dataToImportStep.drawflow.Home.data[k]})));
        editor.import({drawflow: {Home: {data: accumulatedImportData}}});
        updateStepInfo();
    }
    updateImportButtons();
}


function importNextComponent() {
    const nodeId = importQueue[currentImportIndex];
    accumulatedImportData[nodeId] = dataToImportStep.drawflow.Home.data[nodeId];

    editor.import({drawflow: {Home: {data: accumulatedImportData}}});
    currentImportIndex++;
    updateStepInfo();
    updateImportButtons();
}


function importSkipComponent() {
    accumulatedImportData = Object.assign({}, ...importQueue.map(k => ({[k]: dataToImportStep.drawflow.Home.data[k]})));
    editor.import({drawflow: {Home: {data: accumulatedImportData}}});
    currentImportIndex = importQueue.length;
    updateImportButtons();
    updateStepInfo();
}


function importQuitComponent() {
    clearModuleSelected();
    ['menu-btn', 'menu-btn-svg'].forEach(cls => {
        let containers = document.getElementsByClassName(cls);
        Array.from(containers).forEach(container => container.style.display = '');
    });
}


function updateStepInfo() {
    let stepInfoDiv = document.getElementById('step-info');
    if (stepInfoDiv && currentImportIndex > 0) {
        stepInfoDiv.innerHTML =
            `Current Step (${currentImportIndex}/${importQueue.length}) <br> ${descriptionStep[currentImportIndex - 1]}`;
    } else if (stepInfoDiv) {
        stepInfoDiv.innerHTML = 'No steps to display.';
    }
}


function clearModuleSelected() {
    editor.clearModuleSelected();

    let importButtonsDiv = document.getElementById("import-buttons");
    if (importButtonsDiv) {
        importButtonsDiv.remove();
    }

    let stepWarningDiv = document.getElementById("step-warning");
    if (stepWarningDiv) {
        stepWarningDiv.remove();
    }

    let blurDiv = document.getElementById('left-sidebar-blur');
    if (blurDiv) {
        blurDiv.remove();
    }
}


function getCookie(name) {
    var matches = document.cookie.match(new RegExp(
        "(?:^|; )" + name.replace(/([\.$?*|{}\(\)\[\]\\\/\+^])/g, '\\$1') + "=([^;]*)"
    ));
    return matches ? decodeURIComponent(matches[1]) : undefined;
}


function showSurveyModal() {
    document.getElementById("surveyModal").style.display = "block";
}


function hideSurveyModal() {
    document.getElementById("surveyModal").style.display = "none";
}

<<<<<<< HEAD
function reloadi18n(){
    let currentLanguage = localStorage.getItem('currentLanguage');
    $("[i18n]").i18n({
        defaultLang: `${currentLanguage || 'en'}`,
        filePath: "../static/i18n/",
        filePrefix: "i18n_",
        fileSuffix: "",
        forever: true,
        callback: function() {
        }
    });
}

window.addEventListener('storage', function(event) {
    if (event.key === 'currentLanguage') {
        reloadi18n()
    }
}, false);
=======
function startGuide(){
    const targetElement = document.querySelector('.guide-Example');
    const element = document.querySelector('.tour-guide');
    positionElementRightOf(element, targetElement);
}

function getElementCoordinates(targetElement) {
    const style = window.getComputedStyle(targetElement);
    const rect = targetElement.getBoundingClientRect();
    return {
      left: rect.left + (parseFloat(style.left) || 0),
      top: rect.top + (parseFloat(style.top) || 0),
      right: rect.right + (parseFloat(style.top) || 0),
      bottom: rect.bottom + (parseFloat(style.top) || 0),
      width: rect.width,
      height: rect.height,
      x: rect.x,
      y: rect.y,
    };
}

function positionElementRightOf(element, targetElement) {
    const targetCoordinates = getElementCoordinates(targetElement);
    const mask  = document.querySelector(".overlay");
    mask.style.display = "block";
    element.style.position = 'absolute';
    element.style.display = 'block';
    element.style.left = `${targetCoordinates.x + targetCoordinates.right}px`;
    element.style.top = `${targetCoordinates.y}px`;
}

function skipGuide(){
    const element = document.querySelector(".tour-guide");
    const mask  = document.querySelector(".overlay");
    localStorage.setItem('firstGuide', 'true');
    if(element){
        element.style.display = "none";
        element.remove();
        mask.style.display = "none";
        mask.remove();
    }
}
class Notification {
    static count = 0;
    static instances = [];
    static clearInstances() {
        Notification.count = 0;
        Notification.instances = [];
    }
    constructor(props) {
        Notification.count += 1;
        Notification.instances.push(this);
        this.currentIndex = Notification.count;
        this.position = 'bottom-right';
        this.title = 'Notification Title';
        this.content = 'Notification Content';
        this.element = null;
        this.closeBtn = true;
        this.progress = false;
        this.intervalTime = 3000;
        this.confirmBtn = false;
        this.cancelBtn = false;
        this.pause = true;
        this.reduceNumber = 0;
        this.init(props);
    }
    init(props){
        this.setDefaultValues(props);
        this.element = document.createElement('div');
        // init notification-box css
        this.element.className = 'notification';
        // render title
        this.title && this.renderTitle(this.title);
        // render closeButtion
        this.closeBtn && this.renderCloseButton();
        // render content
        this.content && this.renderContent(this.content);
        // render confirmBtn
        (this.confirmBtn || this.cancelBtn) && this.renderClickButton();
        this.progress && this.renderProgressBar();
        // set position
        this.setPosition(this.position);
        document.body.appendChild(this.element);
        setTimeout(()=>{
            this.show();
        },10)
    }
    // check if string is HTML
    isHTMLString(string){
        const doc = new DOMParser().parseFromString(string, 'text/html');
        return Array.from(doc.body.childNodes).some(node => node.nodeType === 1);
    }
    // render closeButtion
    renderCloseButton(){
        this.closeBtn = document.createElement('span');
        this.closeBtn.className = 'notification-close';
        this.closeBtn.innerText = 'X';
        this.closeBtn.onclick = this.destroyAll.bind(this);
        this.title.appendChild(this.closeBtn);
    }
    // render title string or HTML
    renderTitle(component){
        if(this.isHTMLString(component)){
            this.title = document.createElement('div');
            this.title.className = 'notification-title';
            this.title.innerHTML = component;
        }else{
            this.title = document.createElement('div');
            this.titleText = document.createElement('div');
            this.title.className = 'notification-title';
            this.titleText.className = 'notification-titleText';
            this.titleText.innerText = component;
            this.title.appendChild(this.titleText);
        }
        this.element.appendChild(this.title);
    }
    // render content string or HTML
    renderContent(component){
        if(this.isHTMLString(component)){
            this.content = document.createElement('div');
            this.content.className = 'notification-content';
            this.content.innerHTML = component;
        }else{
            this.content = document.createElement('div');
            this.content.className = 'notification-content';
            this.content.innerText = component;
        }
        this.element.appendChild(this.content);
    }
    // render clickbtn
    renderClickButton(){
        if(this.confirmBtn || this.cancelBtn){
            this.clickBottonBox = document.createElement('div');
            this.clickBottonBox.className = 'notification-clickBotton-box';
        }
        if(this.confirmBtn){
            this.confirmBotton = document.createElement('button');
            this.confirmBotton.className = 'notification-btn confirmBotton';
            this.confirmBotton.innerText = this.confirmBtn;
            this.confirmBotton.onclick = this.onConfirmCallback.bind(this);
            this.clickBottonBox.appendChild(this.confirmBotton);
        }
        if(this.cancelBtn){
            this.cancelBotton = document.createElement('button');
            this.cancelBotton.className = 'notification-btn cancelBotton';
            this.cancelBotton.innerText = this.cancelBtn;
            this.cancelBotton.onclick = this.onCancelCallback.bind(this);
            this.clickBottonBox.appendChild(this.cancelBotton);
        }
        this.element.appendChild(this.clickBottonBox);
    }
    // render progress bar
    renderProgressBar(){
        this.progressBar = document.createElement('div');
        this.progressBar.className = 'notification-progress';
        this.element.appendChild(this.progressBar);
    }
    // stepProgressBar
    stepProgressBar(callback){
        let startTime = performance.now();
        const step = (timestamp) => {
            const progress = Math.min((timestamp + this.reduceNumber - startTime) / this.intervalTime, 1);
            this.progressBar.style.width = ( 1- progress ) * 100 + '%';
            if (progress < 1 && this.pause == false) {
                requestAnimationFrame(step)
            }else{
                this.reduceNumber  = timestamp + this.reduceNumber - startTime
            }
            if(progress == 1){
                this.pause == true;
                this.reduceNumber = 0;
                callback();
                this.removeChild();
            }
        }
        requestAnimationFrame(step);
    }
    setDefaultValues(props) {
        for (const key in props) {
            if (props[key] === undefined) {
               return ;
            } else {
                this[key] = props[key];
            }
        }
    }
    setPosition() {
        switch (this.position) {
            case 'top-left':
                this.element.style.top = '25px';
                this.element.style.left = '-100%';
                break;
            case 'top-right':
                this.element.style.top = '25px';
                this.element.style.right = '-100%';
                break;
            case 'bottom-right':
                this.element.style.bottom = '25px';
                this.element.style.right = '-100%';
                break;
            case 'bottom-left':
                this.element.style.bottom = '25px';
                this.element.style.left = '-100%';
                break;
        }
    }
    show() {
        this.element.style.display = 'flex';
        switch (this.position) {
            case 'top-left':
                this.element.style.top = '25px';
                this.element.style.left = '25px';
                break;
            case 'top-right':
                this.element.style.top = '25px';
                this.element.style.right = '25px';
                break;
            case 'bottom-right':
                this.element.style.bottom = '25px';
                this.element.style.right = '25px';
                break;
            case 'bottom-left':
                this.element.style.bottom = '25px';
                this.element.style.left = '25px';
                break;
        }
    }
    // hide() {
    //     // this.element.style.display = 'none';
    // }
    destroyAll() {
        for (const instance of Notification.instances) {
            document.body.removeChild(instance.element);
        }
        Notification.clearInstances();
    }
    removeChild() {
        let removeIndex;
        for (let i = 0; i < Notification.instances.length; i++) {
            if (Notification.instances[i].currentIndex === this.currentIndex) {
                removeIndex = i;
                break;
            }
        }
        if (removeIndex !== undefined) {
            Notification.instances.splice(removeIndex, 1);
        }
        this.element.remove();
    }
    addCloseListener() {
        this.closeBtn.addEventListener('click', () => {
            this.removeChild();
        });
    }

    onCancelCallback() {
        if (typeof this.onCancel === 'function') {
            this.onCancel();
            this.removeChild();
        }
    }

    onConfirmCallback() {
        if (typeof this.onConfirm === 'function') {
            this.pause = !this.pause
            if(!this.pause){
                this.stepProgressBar(this.onConfirm);
                this.confirmBotton.innerText = 'pause'
            }else{
                this.confirmBotton.innerText = this.confirmBtn
            }
        }
    }
}

function createNotification({
    title = 'Notification',
    content = 'Notification content',
    position = 'top-right',
    intervalTime = 3000,
    progress = true,
    confirmBtn = 'Yes',
    cancelBtn = 'No',
    closeBtn = true,
    onConfirm = () => {
    },
    onCancel = () => {

    }
}) {
    const notice = new Notification({
        title: title,
        content: content,
        position: position,
        closeBtn: closeBtn,
        intervalTime: intervalTime,
        progress: progress,
        confirmBtn: confirmBtn,
        cancelBtn: cancelBtn,
        onConfirm: onConfirm,
        onCancel: onCancel
    });
}
>>>>>>> 3e709ebd
<|MERGE_RESOLUTION|>--- conflicted
+++ resolved
@@ -356,14 +356,11 @@
     });
 
     setTimeout(showSurveyModal, 30000);
-<<<<<<< HEAD
-    reloadi18n();
-=======
 
     if(!localStorage.getItem('firstGuide')){
         startGuide();
     }
->>>>>>> 3e709ebd
+    reloadi18n();
 }
 
 
@@ -2478,7 +2475,6 @@
     document.getElementById("surveyModal").style.display = "none";
 }
 
-<<<<<<< HEAD
 function reloadi18n(){
     let currentLanguage = localStorage.getItem('currentLanguage');
     $("[i18n]").i18n({
@@ -2497,7 +2493,6 @@
         reloadi18n()
     }
 }, false);
-=======
 function startGuide(){
     const targetElement = document.querySelector('.guide-Example');
     const element = document.querySelector('.tour-guide');
@@ -2800,5 +2795,4 @@
         onConfirm: onConfirm,
         onCancel: onCancel
     });
-}
->>>>>>> 3e709ebd
+}