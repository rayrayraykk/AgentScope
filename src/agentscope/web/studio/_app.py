# -*- coding: utf-8 -*-
"""The main entry point of the web UI."""
import re
import json
import traceback
import tempfile
import subprocess
import os
<<<<<<< HEAD
from typing import Optional, Tuple
=======
import uuid
>>>>>>> 6982c89a
from datetime import datetime

from flask import (
    Flask,
    request,
    jsonify,
    render_template,
    Response,
    abort,
    make_response,
    send_file,
)
from flask_cors import CORS
from flask_sqlalchemy import SQLAlchemy
from flask_socketio import SocketIO, join_room, leave_room
from flask_babel import Babel, refresh

app = Flask(__name__)
app.config["SQLALCHEMY_DATABASE_URI"] = "sqlite:///agentscope.db"
app.config["BABEL_DEFAULT_LOCALE"] = "en"

babel = Babel(app)


def get_locale() -> Optional[str]:
    """
    Determines the best match for the user's locale based on the "locale"
    cookie or the Accept-Language header in the request.
    """
    cookie = request.cookies.get("locale")
    if cookie in ["zh", "en"]:
        return cookie
    return request.accept_languages.best_match(
        app.config.get("BABEL_DEFAULT_LOCALE"),
    )


babel.init_app(app, locale_selector=get_locale)
db = SQLAlchemy(app)
socketio = SocketIO(app)
CORS(app)  # This will enable CORS for all routes

PATH_SAVE = ""


class Run(db.Model):  # type: ignore[name-defined]
    """Run object."""

    id = db.Column(db.String, primary_key=True)
    project = db.Column(db.String)
    name = db.Column(db.String)
    script_path = db.Column(db.String)
    run_dir = db.Column(db.String)
    create_time = db.Column(db.DateTime, default=datetime.now)


class Server(db.Model):  # type: ignore[name-defined]
    """Server object."""

    server_id = db.Column(db.String, primary_key=True)
    server_host = db.Column(db.String)
    server_port = db.Column(db.Integer)


class Message(db.Model):  # type: ignore[name-defined]
    """Message object."""

    id = db.Column(db.Integer, primary_key=True)
    run_id = db.Column(db.String, db.ForeignKey("run.id"), nullable=False)
    name = db.Column(db.String)
    role = db.Column(db.String)
    content = db.Column(db.String)
    url = db.Column(db.String)
    meta = db.Column(db.String)
    timestamp = db.Column(db.String)


def get_history_messages(run_id: str) -> list:
    """Interface to get history messages. (Query from database for now)"""
    messages = Message.query.filter_by(run_id=run_id).all()
    return [
        {
            "name": message.name,
            "role": message.role,
            "content": message.content,
            "url": message.url,
            "metadata": json.loads(message.meta),
            "timestamp": message.timestamp,
        }
        for message in messages
    ]


def get_runs() -> list:
    """Interface to get all runs. (Query from database for now)"""
    runs = Run.query.all()
    return [
        {
            "id": run.id,
            "project": run.project,
            "name": run.name,
            "script_path": run.script_path,
            "run_dir": run.run_dir,
            "create_time": run.create_time.isoformat(),
        }
        for run in runs
    ]


def remove_file_paths(error_trace: str) -> str:
    """
    Remove the real traceback when exception happens.
    """
    path_regex = re.compile(r'File "(.*?)(?=agentscope|app\.py)')
    cleaned_trace = re.sub(path_regex, 'File "[hidden]/', error_trace)

    return cleaned_trace


def convert_to_py(content: str) -> Tuple:
    """
    Convert json config to python code.
    """
    from agentscope.web.workstation.workflow_dag import build_dag

    try:
        cfg = json.loads(content)
        return "True", build_dag(cfg).compile()
    except Exception as e:
        return "False", remove_file_paths(
            f"Error: {e}\n\n" f"Traceback:\n" f"{traceback.format_exc()}",
        )


@app.route("/workstation")
def workstation() -> str:
    """Render the workstation page."""
    return render_template("workstation.html")


@app.route("/api/register/run", methods=["POST"])
def register_run() -> Response:
    """
    Registers a run of an agentscope application.
    The running process will then be displayed as a page.
    """
    # Extract the input data from the request
    data = request.json
    run_id = data.get("run_id")
    project = data.get("project")
    name = data.get("name")
    run_dir = data.get("run_dir")
    # check if the run_id is already in the database
    if Run.query.filter_by(id=run_id).first():
        print(f"Run id {run_id} already exists.")
        abort(400, f"RUN_ID {run_id} already exists")
    db.session.add(
        Run(
            id=run_id,
            project=project,
            name=name,
            run_dir=run_dir,
        ),
    )
    db.session.commit()
    print(f"Register Run id {run_id}.")
    return jsonify(status="ok", msg="")


@app.route("/api/register/server", methods=["POST"])
def register_server() -> Response:
    """
    Registers an agent server.
    """
    data = request.json
    server_id = data.get("server_id")
    host = data.get("host")
    port = data.get("port")
    run_dir = data.get("run_dir")

    if Server.query.filter_by(server_id=server_id).first():
        return jsonify(status="error", msg="server_id already exists")
    else:
        db.session.add(
            Server(
                server_id=server_id,
                server_host=host,
                server_port=port,
                run_dir=run_dir,
            ),
        )
        return jsonify(status="ok", msg="")


@app.route("/api/messages/put", methods=["POST"])
def put_message() -> Response:
    """
    Used by the application to speak a message to the Hub.
    """
    data = request.json
    run_id = data["run_id"]
    name = data["name"]
    role = data["role"]
    content = data["content"]
    metadata = json.dumps(data["metadata"])
    timestamp = data["timestamp"]
    url = data.get("url", None)
    try:
        new_message = Message(
            run_id=run_id,
            name=name,
            role=role,
            content=content,
            meta=metadata,
            url=url,
            timestamp=timestamp,
        )
        db.session.add(new_message)
        db.session.commit()
    except Exception as e:
        print(e)
        abort(400, "Fail to put message")
    socketio.emit(
        "display_message",
        {
            "run_id": run_id,
            "name": name,
            "content": content,
            "url": url,
        },
        room=run_id,
    )
    return jsonify(status="ok", msg="")


@app.route("/api/messages/run/<run_id>", methods=["GET"])
def get_messages(run_id: str) -> list:
    """Get the history messages of specific run_id."""
    return get_history_messages(run_id=run_id)


@app.route("/api/runs/all", methods=["GET"])
def get_all_runs() -> list:
    """Get all runs."""
    return get_runs()


@app.route("/api/runs/new", methods=["GET"])
def get_available_run_id() -> Response:
    """Get an available run id."""
    return jsonify({"run_id": uuid.uuid4().hex})


@app.route("/file")
def get_local_file() -> Response:
    """Get the local file via the url."""
    file_path = request.args.get("url")
    try:
        file = send_file(file_path)
        return file
    except FileNotFoundError:
        return jsonify({"error": "File not found."})


@app.route("/studio/<run_id>", methods=["GET"])
def studio_page(run_id: str) -> str:
    """Studio page."""
    if Run.query.filter_by(id=run_id).first() is None:
        return jsonify(status="error", msg="run_id not exists")
    messages = Message.query.filter_by(run_id=run_id).all()
    return render_template("chat.html", messages=messages, run_id=run_id)


@app.route("/getProjects", methods=["GET"])
def get_projects() -> Response:
    """Get all the projects in the runs directory."""
    cfgs = []
    for run_dir in os.listdir(PATH_SAVE):
        print(run_dir)
        path_cfg = os.path.join(PATH_SAVE, run_dir, ".config")
        if os.path.exists(path_cfg):
            with open(path_cfg, "r", encoding="utf-8") as file:
                cfg = json.load(file)
                cfg["dir"] = run_dir
                cfgs.append(cfg)

    # Filter the same projects
    project_names = list({_["project"] for _ in cfgs})

    return jsonify(
        {
            "names": project_names,
            "runs": cfgs,
        },
    )


@app.route("/convert-to-py", methods=["POST"])
def convert_config_to_py() -> Response:
    """
    Convert json config to python code and send back.
    """
    content = request.json.get("data")
    status, py_code = convert_to_py(content)
    return jsonify(py_code=py_code, is_success=status)


@app.route("/convert-to-py-and-run", methods=["POST"])
def convert_config_to_py_and_run() -> Response:
    """
    Convert json config to python code and run.
    """
    content = request.json.get("data")
    status, py_code = convert_to_py(content)

    if status == "True":
        try:
            with tempfile.NamedTemporaryFile(
                delete=False,
                suffix=".py",
                mode="w+t",
            ) as tmp:
                tmp.write(py_code)
                tmp.flush()
                # TODO: use the latest implementation
                subprocess.Popen(
                    ["python", tmp.name],
                    stdout=subprocess.PIPE,
                    stderr=subprocess.PIPE,
                )
        except Exception as e:
            status, py_code = "False", remove_file_paths(
                f"Error: {e}\n\n" f"Traceback:\n" f"{traceback.format_exc()}",
            )
    return jsonify(py_code=py_code, is_success=status)


@app.route("/read-examples", methods=["POST"])
def read_examples() -> Response:
    """
    Read tutorial examples from local file.
    """
    lang = request.json.get("lang")
    file_index = request.json.get("data")

    if not os.path.exists(
        os.path.join(
            app.root_path,
            "static",
            "workstation_templates",
            f"{lang}{file_index}.json",
        ),
    ):
        lang = "en"

    with open(
        os.path.join(
            app.root_path,
            "static",
            "workstation_templates",
            f"{lang}{file_index}.json",
        ),
        "r",
        encoding="utf-8",
    ) as jf:
        data = json.load(jf)
    return jsonify(json=data)


@app.route("/set_locale")
def set_locale() -> Response:
    """
    Sets the user's preferred language in a cookie based on the query
    parameter "language".

    Supports setting the language preference to either English ("en") or
    Chinese ("zh"). If a supported language is specified, it sets a
    corresponding cookie and returns a JSON response with a success message.
    For unsupported or missing language preferences, it returns a JSON
    response indicating success without setting a language preference cookie.
    """
    lang = request.args.get("language")
    response = make_response(jsonify(message=lang))
    if lang == "en":
        refresh()
        response.set_cookie("locale", "en")
        return response

    if lang == "zh":
        refresh()
        response.set_cookie("locale", "zh")
        return response

    return jsonify({"data": "success"})


@app.route("/")
def home() -> str:
    """Render the home page."""
    return render_template("index.html")


@app.route("/run/<run_dir>")
def run_detail(run_dir: str) -> str:
    """Render the run detail page."""
    path_run = os.path.join(PATH_SAVE, run_dir)

    # Find the logging and chat file by suffix
    path_log = os.path.join(path_run, "logging.log")
    path_dialog = os.path.join(path_run, "logging.chat")

    if os.path.exists(path_log):
        with open(path_log, "r", encoding="utf-8") as file:
            logging_content = ["".join(file.readlines())]
    else:
        logging_content = None

    if os.path.exists(path_dialog):
        with open(path_dialog, "r", encoding="utf-8") as file:
            dialog_content = file.readlines()
        dialog_content = [json.loads(_) for _ in dialog_content]
    else:
        dialog_content = []

    path_cfg = os.path.join(PATH_SAVE, run_dir, ".config")
    if os.path.exists(path_cfg):
        with open(path_cfg, "r", encoding="utf-8") as file:
            cfg = json.load(file)
    else:
        cfg = {
            "project": "-",
            "name": "-",
            "id": "-",
            "timestamp": "-",
        }

    logging_and_dialog = {
        "config": cfg,
        "logging": logging_content,
        "dialog": dialog_content,
    }

    return render_template("run.html", runInfo=logging_and_dialog)


@socketio.on("user_input")
def user_input(data: dict) -> None:
    """Get user input and send to the agent"""
    run_id = data["run_id"]
    content = data["content"]
    url = data.get("url", None)
    socketio.emit(
        "fetch_user_input",
        {
            "run_id": run_id,
            "content": content,
            "url": url,
        },
        room=run_id,
    )


@socketio.on("connect")
def on_connect() -> None:
    """Execute when a client is connected."""
    print("Client connected")


@socketio.on("disconnect")
def on_disconnect() -> None:
    """Execute when a client is disconnected."""
    print("Client disconnected")


@socketio.on("join")
def on_join(data: dict) -> None:
    """Join a websocket room"""
    run_id = data["run_id"]
    join_room(run_id)


@socketio.on("leave")
def on_leave(data: dict) -> None:
    """Leave a websocket room"""
    run_id = data["run_id"]
    leave_room(run_id)


def init(
    path_save: str,
    host: str = "127.0.0.1",
    port: int = 5000,
    debug: bool = False,
) -> None:
    """Start the web UI."""
    global PATH_SAVE

    if not os.path.exists(path_save):
        raise FileNotFoundError(f"The path {path_save} does not exist.")
    with app.app_context():
        db.create_all()
    PATH_SAVE = path_save
    socketio.run(
        app,
        host=host,
        port=port,
        debug=debug,
        allow_unsafe_werkzeug=True,
    )


if __name__ == "__main__":
    app.run(host="127.0.0.1", port=8080)<|MERGE_RESOLUTION|>--- conflicted
+++ resolved
@@ -6,11 +6,8 @@
 import tempfile
 import subprocess
 import os
-<<<<<<< HEAD
 from typing import Optional, Tuple
-=======
 import uuid
->>>>>>> 6982c89a
 from datetime import datetime
 
 from flask import (
