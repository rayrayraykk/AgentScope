# -*- coding: utf-8 -*-
"""Workflow node opt."""
from abc import ABC, abstractmethod
from enum import IntEnum
from functools import partial
from typing import List, Optional

from agentscope import msghub
from agentscope.agents import (
    DialogAgent,
    UserAgent,
    TextToImageAgent,
    DictDialogAgent,
    ReActAgent,
)
from agentscope.manager import ModelManager
from agentscope.message import Msg
from agentscope.pipelines import (
    SequentialPipeline,
    ForLoopPipeline,
    WhileLoopPipeline,
    IfElsePipeline,
    SwitchPipeline,
)
from agentscope.pipelines.functional import placeholder
from agentscope.web.workstation.workflow_utils import (
    kwarg_converter,
    deps_converter,
    dict_converter,
    convert_str_to_callable,
    is_callable_expression,
)
from agentscope.service import (
    bing_search,
    google_search,
    read_text_file,
    write_text_file,
    execute_python_code,
    dashscope_text_to_audio,
    dashscope_text_to_image,
    ServiceToolkit,
)

DEFAULT_FLOW_VAR = "flow"


class WorkflowNodeType(IntEnum):
    """Enum for workflow node."""

    MODEL = 0
    AGENT = 1
    PIPELINE = 2
    SERVICE = 3
    MESSAGE = 4
    COPY = 5


class WorkflowNode(ABC):
    """
    Abstract base class representing a generic node in a workflow.

    WorkflowNode is designed to be subclassed with specific logic implemented
    in the subclass methods. It provides an interface for initialization and
    execution of operations when the node is called.
    """

    node_type = None

    def __init__(
        self,
        node_id: str,
        opt_kwargs: dict,
        source_kwargs: dict,
        dep_opts: list,
        only_compile: bool = True,
    ) -> None:
        """
        Initialize nodes. Implement specific initialization logic in
        subclasses.
        """
        self.only_compile = only_compile

        self.node_id = node_id
        self.opt_kwargs = opt_kwargs
        self.source_kwargs = source_kwargs
        self.dep_opts = dep_opts
        self.dep_vars = [opt.var_name for opt in self.dep_opts]
        self.var_name = f"{self.node_type.name.lower()}_{self.node_id}"

        # Warning: Might cause error when args is still string
        if not only_compile:
            for key, value in self.opt_kwargs.items():
                if is_callable_expression(value):
                    self.opt_kwargs[key] = convert_str_to_callable(value)

    def __call__(self, x: dict = None):  # type: ignore[no-untyped-def]
        """
        Invokes the node's operations with the provided input.

        This method is designed to be called as a function. It delegates the
        actual execution of the node's logic to the _execute method.
        Subclasses should implement their specific logic in the
        `_execute` method.
        """
        return x

    @abstractmethod
    def compile(self) -> dict:
        """
        Compile Node to python executable code dict
        """
        return {
            "imports": "",
            "inits": "",
            "execs": "",
        }


class ModelNode(WorkflowNode):
    """
    A node that represents a model in a workflow.

    The ModelNode can be used to load and execute a model as part of the
    workflow node. It initializes model configurations and performs
    model-related operations when called.
    """

    node_type = WorkflowNodeType.MODEL

    def __init__(
        self,
        node_id: str,
        opt_kwargs: dict,
        source_kwargs: dict,
        dep_opts: list,
        only_compile: bool = True,
    ) -> None:
        super().__init__(
            node_id,
            opt_kwargs,
            source_kwargs,
            dep_opts,
            only_compile,
        )
        ModelManager.get_instance().load_model_configs([self.opt_kwargs])

    def compile(self) -> dict:
        return {
            "imports": "from agentscope.manager import ModelManager",
            "inits": f"ModelManager.get_instance().load_model_configs("
            f"[{self.opt_kwargs}])",
            "execs": "",
        }


class MsgNode(WorkflowNode):
    """
    A node that manages messaging within a workflow.

    MsgNode is responsible for handling messages, creating message objects,
    and performing message-related operations when the node is invoked.
    """

    node_type = WorkflowNodeType.MESSAGE

    def __init__(
        self,
        node_id: str,
        opt_kwargs: dict,
        source_kwargs: dict,
        dep_opts: list,
        only_compile: bool = True,
    ) -> None:
        super().__init__(
            node_id,
            opt_kwargs,
            source_kwargs,
            dep_opts,
            only_compile,
        )
        self.msg = Msg(**self.opt_kwargs)

    def __call__(self, x: dict = None) -> dict:
        return self.msg

    def compile(self) -> dict:
        return {
            "imports": "from agentscope.message import Msg",
            "inits": f"{DEFAULT_FLOW_VAR} = Msg"
            f"({kwarg_converter(self.opt_kwargs)})",
            "execs": "",
        }


class DialogAgentNode(WorkflowNode):
    """
    A node representing a DialogAgent within a workflow.
    """

    node_type = WorkflowNodeType.AGENT

    def __init__(
        self,
        node_id: str,
        opt_kwargs: dict,
        source_kwargs: dict,
        dep_opts: list,
        only_compile: bool = True,
    ) -> None:
        super().__init__(
            node_id,
            opt_kwargs,
            source_kwargs,
            dep_opts,
            only_compile,
        )
        self.pipeline = DialogAgent(**self.opt_kwargs)

    def __call__(self, x: dict = None) -> dict:
        return self.pipeline(x)

    def compile(self) -> dict:
        return {
            "imports": "from agentscope.agents import DialogAgent",
            "inits": f"{self.var_name} = DialogAgent("
            f"{kwarg_converter(self.opt_kwargs)})",
            "execs": f"{DEFAULT_FLOW_VAR} = {self.var_name}"
            f"({DEFAULT_FLOW_VAR})",
        }


class UserAgentNode(WorkflowNode):
    """
    A node representing a UserAgent within a workflow.
    """

    node_type = WorkflowNodeType.AGENT

    def __init__(
        self,
        node_id: str,
        opt_kwargs: dict,
        source_kwargs: dict,
        dep_opts: list,
        only_compile: bool = True,
    ) -> None:
        super().__init__(
            node_id,
            opt_kwargs,
            source_kwargs,
            dep_opts,
            only_compile,
        )
        self.pipeline = UserAgent(**self.opt_kwargs)

    def __call__(self, x: dict = None) -> dict:
        return self.pipeline(x)

    def compile(self) -> dict:
        return {
            "imports": "from agentscope.agents import UserAgent",
            "inits": f"{self.var_name} = UserAgent("
            f"{kwarg_converter(self.opt_kwargs)})",
            "execs": f"{DEFAULT_FLOW_VAR} = {self.var_name}"
            f"({DEFAULT_FLOW_VAR})",
        }


class TextToImageAgentNode(WorkflowNode):
    """
    A node representing a TextToImageAgent within a workflow.
    """

    node_type = WorkflowNodeType.AGENT

    def __init__(
        self,
        node_id: str,
        opt_kwargs: dict,
        source_kwargs: dict,
        dep_opts: list,
        only_compile: bool = True,
    ) -> None:
        super().__init__(
            node_id,
            opt_kwargs,
            source_kwargs,
            dep_opts,
            only_compile,
        )
        self.pipeline = TextToImageAgent(**self.opt_kwargs)

    def __call__(self, x: dict = None) -> dict:
        return self.pipeline(x)

    def compile(self) -> dict:
        return {
            "imports": "from agentscope.agents import TextToImageAgent",
            "inits": f"{self.var_name} = TextToImageAgent("
            f"{kwarg_converter(self.opt_kwargs)})",
            "execs": f"{DEFAULT_FLOW_VAR} = {self.var_name}"
            f"({DEFAULT_FLOW_VAR})",
        }


class DictDialogAgentNode(WorkflowNode):
    """
    A node representing a DictDialogAgent within a workflow.
    """

    node_type = WorkflowNodeType.AGENT

    def __init__(
        self,
        node_id: str,
        opt_kwargs: dict,
        source_kwargs: dict,
        dep_opts: list,
        only_compile: bool = True,
    ) -> None:
        super().__init__(
            node_id,
            opt_kwargs,
            source_kwargs,
            dep_opts,
            only_compile,
        )
        self.pipeline = DictDialogAgent(**self.opt_kwargs)

    def __call__(self, x: dict = None) -> dict:
        return self.pipeline(x)

    def compile(self) -> dict:
        return {
            "imports": "from agentscope.agents import DictDialogAgent",
            "inits": f"{self.var_name} = DictDialogAgent("
            f"{kwarg_converter(self.opt_kwargs)})",
            "execs": f"{DEFAULT_FLOW_VAR} = {self.var_name}"
            f"({DEFAULT_FLOW_VAR})",
        }


class ReActAgentNode(WorkflowNode):
    """
    A node representing a ReActAgent within a workflow.
    """

    node_type = WorkflowNodeType.AGENT

    def __init__(
        self,
        node_id: str,
        opt_kwargs: dict,
        source_kwargs: dict,
        dep_opts: list,
        only_compile: bool = True,
    ) -> None:
        super().__init__(
            node_id,
            opt_kwargs,
            source_kwargs,
            dep_opts,
            only_compile,
        )
        # Build tools
        self.service_toolkit = ServiceToolkit()
<<<<<<< HEAD
        for tool in self.dep_opts:
            if not tool._has_init:
                tool._execute_init()
=======
        for tool in dep_opts:
>>>>>>> 6cb7b31b
            if not hasattr(tool, "service_func"):
                raise TypeError(f"{tool} must be tool!")
            self.service_toolkit.add(tool.service_func)
        self.pipeline = ReActAgent(
            service_toolkit=self.service_toolkit,
            **self.opt_kwargs,
        )

    def __call__(self, x: dict = None) -> dict:
        return self.pipeline(x)

    def compile(self) -> dict:
        tools = deps_converter(self.dep_vars)[1:-1].split(",")
        service_toolkit_code = ";".join(
            f"{self.var_name}_service_toolkit.add({tool.strip()})"
            for tool in tools
        )
        return {
            "imports": "from agentscope.agents import ReActAgent",
            "inits": f"{self.var_name}_service_toolkit = ServiceToolkit()\n"
            f"    {service_toolkit_code}\n"
            f"    {self.var_name} = ReActAgent"
            f"({kwarg_converter(self.opt_kwargs)}, service_toolkit"
            f"={self.var_name}_service_toolkit)",
            "execs": f"{DEFAULT_FLOW_VAR} = {self.var_name}"
            f"({DEFAULT_FLOW_VAR})",
        }


class MsgHubNode(WorkflowNode):
    """
    A node that serves as a messaging hub within a workflow.

    MsgHubNode is responsible for broadcasting announcements to participants
    and managing the flow of messages within a workflow's node.
    """

    node_type = WorkflowNodeType.PIPELINE

    def __init__(
        self,
        node_id: str,
        opt_kwargs: dict,
        source_kwargs: dict,
        dep_opts: list,
        only_compile: bool = True,
    ) -> None:
        super().__init__(
            node_id,
            opt_kwargs,
            source_kwargs,
            dep_opts,
            only_compile,
        )
        self.announcement = Msg(
            name=self.opt_kwargs["announcement"].get("name", "Host"),
            content=self.opt_kwargs["announcement"].get("content", "Welcome!"),
            role="system",
        )
        assert len(self.dep_opts) == 1 and hasattr(
            self.dep_opts[0],
            "pipeline",
        ), (
            "MsgHub members must be a list of length 1, with the first "
            "element being an instance of PipelineBaseNode"
        )

        self.pipeline = self.dep_opts[0]
        self.participants = get_all_agents(self.pipeline)
        self.participants_var = get_all_agents(self.pipeline, return_var=True)

    def __call__(self, x: dict = None) -> dict:
        with msghub(self.participants, announcement=self.announcement):
            x = self.pipeline(x)
        return x

    def compile(self) -> dict:
        announcement = (
            f'Msg(name="'
            f'{self.opt_kwargs["announcement"].get("name", "Host")}", '
            f'content="'
            f'{self.opt_kwargs["announcement"].get("content", "Host")}"'
            f', role="system")'
        )
        execs = f"""with msghub({deps_converter(self.participants_var)},
        announcement={announcement}):
        {DEFAULT_FLOW_VAR} = {self.dep_vars[0]}({DEFAULT_FLOW_VAR})
        """
        return {
            "imports": "from agentscope.msghub import msghub\n"
            "from agentscope.message import Msg",
            "inits": "",
            "execs": execs,
        }


class PlaceHolderNode(WorkflowNode):
    """
    A placeholder node within a workflow.

    This node acts as a placeholder and can be used to pass through information
    or data without performing any significant operation.
    """

    node_type = WorkflowNodeType.PIPELINE

    def __init__(
        self,
        node_id: str,
        opt_kwargs: dict,
        source_kwargs: dict,
        dep_opts: list,
        only_compile: bool = True,
    ) -> None:
        super().__init__(
            node_id,
            opt_kwargs,
            source_kwargs,
            dep_opts,
            only_compile,
        )
        self.pipeline = placeholder

    def __call__(self, x: dict = None) -> dict:
        return self.pipeline(x)

    def compile(self) -> dict:
        return {
            "imports": "from agentscope.pipelines.functional import "
            "placeholder",
            "inits": f"{self.var_name} = placeholder",
            "execs": f"{DEFAULT_FLOW_VAR} = {self.var_name}"
            f"({DEFAULT_FLOW_VAR})",
        }


class SequentialPipelineNode(WorkflowNode):
    """
    A node representing a sequential node within a workflow.

    SequentialPipelineNode executes a series of operators or nodes in a
    sequence, where the output of one node is the input to the next.
    """

    node_type = WorkflowNodeType.PIPELINE

    def __init__(
        self,
        node_id: str,
        opt_kwargs: dict,
        source_kwargs: dict,
        dep_opts: list,
        only_compile: bool = True,
    ) -> None:
        super().__init__(
            node_id,
            opt_kwargs,
            source_kwargs,
            dep_opts,
            only_compile,
        )
        self.pipeline = SequentialPipeline(operators=self.dep_opts)

    def __call__(self, x: dict = None) -> dict:
        return self.pipeline(x)

    def compile(self) -> dict:
        return {
            "imports": "from agentscope.pipelines import SequentialPipeline",
            "inits": f"{self.var_name} = SequentialPipeline("
            f"{deps_converter(self.dep_vars)})",
            "execs": f"{DEFAULT_FLOW_VAR} = {self.var_name}"
            f"({DEFAULT_FLOW_VAR})",
        }


class ForLoopPipelineNode(WorkflowNode):
    """
    A node representing a for-loop structure in a workflow.

    ForLoopPipelineNode allows the execution of a pipeline node multiple times,
    iterating over a given set of inputs or a specified range.
    """

    node_type = WorkflowNodeType.PIPELINE

    def __init__(
        self,
        node_id: str,
        opt_kwargs: dict,
        source_kwargs: dict,
        dep_opts: list,
        only_compile: bool = True,
    ) -> None:
        super().__init__(
            node_id,
            opt_kwargs,
            source_kwargs,
            dep_opts,
            only_compile,
        )
        assert (
            len(self.dep_opts) == 1
        ), "ForLoopPipelineNode can only contain one PipelineNode."
        self.pipeline = ForLoopPipeline(
            loop_body_operators=self.dep_opts[0],
            **self.opt_kwargs,
        )

    def __call__(self, x: dict = None) -> dict:
        return self.pipeline(x)

    def compile(self) -> dict:
        return {
            "imports": "from agentscope.pipelines import ForLoopPipeline",
            "inits": f"{self.var_name} = ForLoopPipeline("
            f"loop_body_operators="
            f"{deps_converter(self.dep_vars)},"
            f" {kwarg_converter(self.source_kwargs)})",
            "execs": f"{DEFAULT_FLOW_VAR} = {self.var_name}"
            f"({DEFAULT_FLOW_VAR})",
        }


class WhileLoopPipelineNode(WorkflowNode):
    """
    A node representing a while-loop structure in a workflow.

    WhileLoopPipelineNode enables conditional repeated execution of a node
    node based on a specified condition.
    """

    node_type = WorkflowNodeType.PIPELINE

    def __init__(
        self,
        node_id: str,
        opt_kwargs: dict,
        source_kwargs: dict,
        dep_opts: list,
        only_compile: bool = True,
    ) -> None:
        super().__init__(
            node_id,
            opt_kwargs,
            source_kwargs,
            dep_opts,
            only_compile,
        )
        assert (
            len(self.dep_opts) == 1
        ), "WhileLoopPipelineNode can only contain one PipelineNode."
        self.pipeline = WhileLoopPipeline(
            loop_body_operators=self.dep_opts[0],
            **self.opt_kwargs,
        )

    def __call__(self, x: dict = None) -> dict:
        return self.pipeline(x)

    def compile(self) -> dict:
        return {
            "imports": "from agentscope.pipelines import WhileLoopPipeline",
            "inits": f"{self.var_name} = WhileLoopPipeline("
            f"loop_body_operators="
            f"{deps_converter(self.dep_vars)},"
            f" {kwarg_converter(self.source_kwargs)})",
            "execs": f"{DEFAULT_FLOW_VAR} = {self.var_name}"
            f"({DEFAULT_FLOW_VAR})",
        }


class IfElsePipelineNode(WorkflowNode):
    """
    A node representing an if-else conditional structure in a workflow.

    IfElsePipelineNode directs the flow of execution to different node
    nodes based on a specified condition.
    """

    node_type = WorkflowNodeType.PIPELINE

    def __init__(
        self,
        node_id: str,
        opt_kwargs: dict,
        source_kwargs: dict,
        dep_opts: list,
        only_compile: bool = True,
    ) -> None:
        super().__init__(
            node_id,
            opt_kwargs,
            source_kwargs,
            dep_opts,
            only_compile,
        )
        assert (
            0 < len(self.dep_opts) <= 2
        ), "IfElsePipelineNode must contain one or two PipelineNode."
        if len(self.dep_opts) == 1:
            self.pipeline = IfElsePipeline(
                if_body_operators=self.dep_opts[0],
                **self.opt_kwargs,
            )
        elif len(self.dep_opts) == 2:
            self.pipeline = IfElsePipeline(
                if_body_operators=self.dep_opts[0],
                else_body_operators=self.dep_opts[1],
                **self.opt_kwargs,
            )

    def __call__(self, x: dict = None) -> dict:
        return self.pipeline(x)

    def compile(self) -> dict:
        imports = "from agentscope.pipelines import IfElsePipeline"
        execs = f"{DEFAULT_FLOW_VAR} = {self.var_name}({DEFAULT_FLOW_VAR})"
        if len(self.dep_vars) == 1:
            return {
                "imports": imports,
                "inits": f"{self.var_name} = IfElsePipeline("
                f"if_body_operators={self.dep_vars[0]})",
                "execs": execs,
            }
        elif len(self.dep_vars) == 2:
            return {
                "imports": imports,
                "inits": f"{self.var_name} = IfElsePipeline("
                f"if_body_operators={self.dep_vars[0]}, "
                f"else_body_operators={self.dep_vars[1]})",
                "execs": execs,
            }
        raise ValueError


class SwitchPipelineNode(WorkflowNode):
    """
    A node representing a switch-case structure within a workflow.

    SwitchPipelineNode routes the execution to different node nodes
    based on the evaluation of a specified key or condition.
    """

    node_type = WorkflowNodeType.PIPELINE

    def __init__(
        self,
        node_id: str,
        opt_kwargs: dict,
        source_kwargs: dict,
        dep_opts: list,
        only_compile: bool = True,
    ) -> None:
        super().__init__(
            node_id,
            opt_kwargs,
            source_kwargs,
            dep_opts,
            only_compile,
        )
        assert 0 < len(self.dep_opts), (
            "SwitchPipelineNode must contain at least " "one PipelineNode."
        )
        case_operators = {}
        self.case_operators_var = {}

        if len(self.dep_opts) == len(self.opt_kwargs["cases"]):
            # No default_operators provided
            default_operators = placeholder
            self.default_var_name = "placeholder"
        elif len(self.dep_opts) == len(self.opt_kwargs["cases"]) + 1:
            # default_operators provided
            default_operators = self.dep_opts.pop(-1)
            self.default_var_name = self.dep_vars.pop(-1)
        else:
            raise ValueError(
                f"SwitchPipelineNode deps {self.dep_opts} not matches "
                f"cases {self.opt_kwargs['cases']}.",
            )

        for key, value, var in zip(
            self.opt_kwargs["cases"],
            self.dep_opts,
            self.dep_vars,
        ):
            case_operators[key] = value.pipeline
            self.case_operators_var[key] = var
        self.opt_kwargs.pop("cases")
        self.source_kwargs.pop("cases")
        self.pipeline = SwitchPipeline(
            case_operators=case_operators,
            default_operators=default_operators,  # type: ignore[arg-type]
            **self.opt_kwargs,
        )

    def __call__(self, x: dict = None) -> dict:
        return self.pipeline(x)

    def compile(self) -> dict:
        imports = (
            "from agentscope.pipelines import SwitchPipeline\n"
            "from agentscope.pipelines.functional import placeholder"
        )
        execs = f"{DEFAULT_FLOW_VAR} = {self.var_name}({DEFAULT_FLOW_VAR})"
        return {
            "imports": imports,
            "inits": f"{self.var_name} = SwitchPipeline(case_operators="
            f"{dict_converter(self.case_operators_var)}, "
            f"default_operators={self.default_var_name},"
            f" {kwarg_converter(self.source_kwargs)})",
            "execs": execs,
        }


class CopyNode(WorkflowNode):
    """
    A node that duplicates the output of another node in the workflow.

    CopyNode is used to replicate the results of a parent node and can be
    useful in workflows where the same output is needed for multiple
    subsequent operations.
    """

    node_type = WorkflowNodeType.COPY

    def __init__(
        self,
        node_id: str,
        opt_kwargs: dict,
        source_kwargs: dict,
        dep_opts: list,
        only_compile: bool = True,
    ) -> None:
        super().__init__(
            node_id,
            opt_kwargs,
            source_kwargs,
            dep_opts,
            only_compile,
        )
        assert len(self.dep_opts) == 1, "CopyNode can only have one parent!"
        self.pipeline = self.dep_opts[0]

    def __call__(self, x: dict = None) -> dict:
        return self.pipeline(x)

    def compile(self) -> dict:
        return {
            "imports": "",
            "inits": "",
            "execs": f"{DEFAULT_FLOW_VAR} = {self.dep_vars[0]}"
            f"({DEFAULT_FLOW_VAR})",
        }


class BingSearchServiceNode(WorkflowNode):
    """
    Bing Search Node
    """

    node_type = WorkflowNodeType.SERVICE

    def __init__(
        self,
        node_id: str,
        opt_kwargs: dict,
        source_kwargs: dict,
        dep_opts: list,
        only_compile: bool = True,
    ) -> None:
        super().__init__(
            node_id,
            opt_kwargs,
            source_kwargs,
            dep_opts,
            only_compile,
        )
        self.service_func = partial(bing_search, **self.opt_kwargs)

    def compile(self) -> dict:
        return {
            "imports": "from agentscope.service import ServiceToolkit\n"
            "from functools import partial\n"
            "from agentscope.service import bing_search",
            "inits": f"{self.var_name} = partial(bing_search,"
            f" {kwarg_converter(self.opt_kwargs)})",
            "execs": "",
        }


class GoogleSearchServiceNode(WorkflowNode):
    """
    Google Search Node
    """

    node_type = WorkflowNodeType.SERVICE

    def __init__(
        self,
        node_id: str,
        opt_kwargs: dict,
        source_kwargs: dict,
        dep_opts: list,
        only_compile: bool = True,
    ) -> None:
        super().__init__(
            node_id,
            opt_kwargs,
            source_kwargs,
            dep_opts,
            only_compile,
        )
        self.service_func = partial(google_search, **self.opt_kwargs)

    def compile(self) -> dict:
        return {
            "imports": "from agentscope.service import ServiceToolkit\n"
            "from functools import partial\n"
            "from agentscope.service import google_search",
            "inits": f"{self.var_name} = partial(google_search,"
            f" {kwarg_converter(self.opt_kwargs)})",
            "execs": "",
        }


class PythonServiceNode(WorkflowNode):
    """
    Execute python Node
    """

    node_type = WorkflowNodeType.SERVICE

    def __init__(
        self,
        node_id: str,
        opt_kwargs: dict,
        source_kwargs: dict,
        dep_opts: list,
        only_compile: bool = True,
    ) -> None:
        super().__init__(
            node_id,
            opt_kwargs,
            source_kwargs,
            dep_opts,
            only_compile,
        )
        self.service_func = execute_python_code

    def compile(self) -> dict:
        return {
            "imports": "from agentscope.service import ServiceToolkit\n"
            "from agentscope.service import execute_python_code",
            "inits": f"{self.var_name} = execute_python_code",
            "execs": "",
        }


class ReadTextServiceNode(WorkflowNode):
    """
    Read Text Service Node
    """

    node_type = WorkflowNodeType.SERVICE

    def __init__(
        self,
        node_id: str,
        opt_kwargs: dict,
        source_kwargs: dict,
        dep_opts: list,
        only_compile: bool = True,
    ) -> None:
        super().__init__(
            node_id,
            opt_kwargs,
            source_kwargs,
            dep_opts,
            only_compile,
        )
        self.service_func = read_text_file

    def compile(self) -> dict:
        return {
            "imports": "from agentscope.service import ServiceToolkit\n"
            "from agentscope.service import read_text_file",
            "inits": f"{self.var_name} = read_text_file",
            "execs": "",
        }


class WriteTextServiceNode(WorkflowNode):
    """
    Write Text Service Node
    """

    node_type = WorkflowNodeType.SERVICE

    def __init__(
        self,
        node_id: str,
        opt_kwargs: dict,
        source_kwargs: dict,
        dep_opts: list,
        only_compile: bool = True,
    ) -> None:
        super().__init__(
            node_id,
            opt_kwargs,
            source_kwargs,
            dep_opts,
            only_compile,
        )
        self.service_func = write_text_file

    def compile(self) -> dict:
        return {
            "imports": "from agentscope.service import ServiceToolkit\n"
            "from agentscope.service import write_text_file",
            "inits": f"{self.var_name} = write_text_file",
            "execs": "",
        }


class TextToAudioServiceNode(WorkflowNode):
    """
    Text to Audio Service Node
    """

    node_type = WorkflowNodeType.SERVICE

    def _execute_init(self) -> None:
        """
        Init before running.
        """
        super()._execute_init()
        self.service_func = partial(dashscope_text_to_audio, **self.opt_kwargs)

    def compile(self) -> dict:
        return {
            "imports": "from agentscope.service import ServiceToolkit\n"
            "from functools import partial\n"
            "from agentscope.service import dashscope_text_to_audio",
            "inits": f"{self.var_name} = partial(dashscope_text_to_audio,"
            f" {kwarg_converter(self.opt_kwargs)})",
            "execs": "",
        }


class TextToImageServiceNode(WorkflowNode):
    """
    Text to Image Service Node
    """

    node_type = WorkflowNodeType.SERVICE

    def _execute_init(self) -> None:
        """
        Init before running.
        """
        super()._execute_init()
        self.service_func = partial(dashscope_text_to_image, **self.opt_kwargs)

    def compile(self) -> dict:
        return {
            "imports": "from agentscope.service import ServiceToolkit\n"
            "from functools import partial\n"
            "from agentscope.service import dashscope_text_to_image",
            "inits": f"{self.var_name} = partial(dashscope_text_to_image,"
            f" {kwarg_converter(self.opt_kwargs)})",
            "execs": "",
        }


NODE_NAME_MAPPING = {
    "dashscope_chat": ModelNode,
    "openai_chat": ModelNode,
    "post_api_chat": ModelNode,
    "post_api_dall_e": ModelNode,
    "dashscope_image_synthesis": ModelNode,
    "Message": MsgNode,
    "DialogAgent": DialogAgentNode,
    "UserAgent": UserAgentNode,
    "TextToImageAgent": TextToImageAgentNode,
    "DictDialogAgent": DictDialogAgentNode,
    "ReActAgent": ReActAgentNode,
    "Placeholder": PlaceHolderNode,
    "MsgHub": MsgHubNode,
    "SequentialPipeline": SequentialPipelineNode,
    "ForLoopPipeline": ForLoopPipelineNode,
    "WhileLoopPipeline": WhileLoopPipelineNode,
    "IfElsePipeline": IfElsePipelineNode,
    "SwitchPipeline": SwitchPipelineNode,
    "CopyNode": CopyNode,
    "BingSearchService": BingSearchServiceNode,
    "GoogleSearchService": GoogleSearchServiceNode,
    "PythonService": PythonServiceNode,
    "ReadTextService": ReadTextServiceNode,
    "WriteTextService": WriteTextServiceNode,
    "TextToAudioService": TextToAudioServiceNode,
    "TextToImageService": TextToImageServiceNode,
}


def get_all_agents(
    node: WorkflowNode,
    seen_agents: Optional[set] = None,
    return_var: bool = False,
) -> List:
    """
    Retrieve all unique agent objects from a pipeline.

    Recursively traverses the pipeline to collect all distinct agent-based
    participants. Prevents duplication by tracking already seen agents.

    Args:
        node (WorkflowNode): The WorkflowNode from which to extract agents.
        seen_agents (set, optional): A set of agents that have already been
            seen to avoid duplication. Defaults to None.

    Returns:
        list: A list of unique agent objects found in the pipeline.
    """
    if seen_agents is None:
        seen_agents = set()

    all_agents = []

    for participant in node.pipeline.participants:
        if participant.node_type == WorkflowNodeType.AGENT:
            if participant not in seen_agents:
                if return_var:
                    all_agents.append(participant.var_name)
                else:
                    all_agents.append(participant.pipeline)
                seen_agents.add(participant.pipeline)
        elif participant.node_type == WorkflowNodeType.PIPELINE:
            nested_agents = get_all_agents(
                participant,
                seen_agents,
                return_var=return_var,
            )
            all_agents.extend(nested_agents)
        else:
            raise TypeError(type(participant))

    return all_agents<|MERGE_RESOLUTION|>--- conflicted
+++ resolved
@@ -364,13 +364,7 @@
         )
         # Build tools
         self.service_toolkit = ServiceToolkit()
-<<<<<<< HEAD
-        for tool in self.dep_opts:
-            if not tool._has_init:
-                tool._execute_init()
-=======
         for tool in dep_opts:
->>>>>>> 6cb7b31b
             if not hasattr(tool, "service_func"):
                 raise TypeError(f"{tool} must be tool!")
             self.service_toolkit.add(tool.service_func)
@@ -1003,11 +997,21 @@
 
     node_type = WorkflowNodeType.SERVICE
 
-    def _execute_init(self) -> None:
-        """
-        Init before running.
-        """
-        super()._execute_init()
+    def __init__(
+        self,
+        node_id: str,
+        opt_kwargs: dict,
+        source_kwargs: dict,
+        dep_opts: list,
+        only_compile: bool = True,
+    ) -> None:
+        super().__init__(
+            node_id,
+            opt_kwargs,
+            source_kwargs,
+            dep_opts,
+            only_compile,
+        )
         self.service_func = partial(dashscope_text_to_audio, **self.opt_kwargs)
 
     def compile(self) -> dict:
@@ -1028,11 +1032,21 @@
 
     node_type = WorkflowNodeType.SERVICE
 
-    def _execute_init(self) -> None:
-        """
-        Init before running.
-        """
-        super()._execute_init()
+    def __init__(
+        self,
+        node_id: str,
+        opt_kwargs: dict,
+        source_kwargs: dict,
+        dep_opts: list,
+        only_compile: bool = True,
+    ) -> None:
+        super().__init__(
+            node_id,
+            opt_kwargs,
+            source_kwargs,
+            dep_opts,
+            only_compile,
+        )
         self.service_func = partial(dashscope_text_to_image, **self.opt_kwargs)
 
     def compile(self) -> dict:
