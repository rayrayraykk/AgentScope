--- conflicted
+++ resolved
@@ -997,36 +997,26 @@
         }
 
 
-<<<<<<< HEAD
 class PostNode(WorkflowNode):
     """Post Node"""
 
     node_type = WorkflowNodeType.TOOL
-=======
-class TextToAudioServiceNode(WorkflowNode):
-    """
-    Text to Audio Service Node
-    """
-
-    node_type = WorkflowNodeType.SERVICE
->>>>>>> 6fc2ec88
-
-    def __init__(
-        self,
-        node_id: str,
-        opt_kwargs: dict,
-        source_kwargs: dict,
-        dep_opts: list,
-        only_compile: bool = True,
-    ) -> None:
-        super().__init__(
-            node_id,
-            opt_kwargs,
-            source_kwargs,
-            dep_opts,
-            only_compile,
-        )
-<<<<<<< HEAD
+
+    def __init__(
+        self,
+        node_id: str,
+        opt_kwargs: dict,
+        source_kwargs: dict,
+        dep_opts: list,
+        only_compile: bool = True,
+    ) -> None:
+        super().__init__(
+            node_id,
+            opt_kwargs,
+            source_kwargs,
+            dep_opts,
+            only_compile,
+        )
 
         if "kwargs" in self.opt_kwargs:
             kwargs = ast.literal_eval(self.opt_kwargs["kwargs"].strip())
@@ -1057,7 +1047,31 @@
             f"{kwarg_converter(self.opt_kwargs)})",
             "execs": f"{DEFAULT_FLOW_VAR} = {self.var_name}(msg="
             f"{DEFAULT_FLOW_VAR})",
-=======
+        }
+
+
+class TextToAudioServiceNode(WorkflowNode):
+    """
+    Text to Audio Service Node
+    """
+
+    node_type = WorkflowNodeType.SERVICE
+
+    def __init__(
+        self,
+        node_id: str,
+        opt_kwargs: dict,
+        source_kwargs: dict,
+        dep_opts: list,
+        only_compile: bool = True,
+    ) -> None:
+        super().__init__(
+            node_id,
+            opt_kwargs,
+            source_kwargs,
+            dep_opts,
+            only_compile,
+        )
         self.service_func = partial(dashscope_text_to_audio, **self.opt_kwargs)
 
     def compile(self) -> dict:
@@ -1103,7 +1117,6 @@
             "inits": f"{self.var_name} = partial(dashscope_text_to_image,"
             f" {kwarg_converter(self.opt_kwargs)})",
             "execs": "",
->>>>>>> 6fc2ec88
         }
 
 
@@ -1171,12 +1184,9 @@
     "PythonService": PythonServiceNode,
     "ReadTextService": ReadTextServiceNode,
     "WriteTextService": WriteTextServiceNode,
-<<<<<<< HEAD
     "Post": PostNode,
-=======
     "TextToAudioService": TextToAudioServiceNode,
     "TextToImageService": TextToImageServiceNode,
->>>>>>> 6fc2ec88
     "ImageComposition": ImageCompositionNode,
 }
 
