--- conflicted
+++ resolved
@@ -993,38 +993,28 @@
         }
 
 
-<<<<<<< HEAD
 class TextToAudioServiceNode(WorkflowNode):
     """
     Text to Audio Service Node
     """
 
     node_type = WorkflowNodeType.SERVICE
-=======
-class ImageCompositionNode(WorkflowNode):
-    """
-    Image Composition Node
-    """
-
-    node_type = WorkflowNodeType.TOOL
->>>>>>> 0d6a728c
-
-    def __init__(
-        self,
-        node_id: str,
-        opt_kwargs: dict,
-        source_kwargs: dict,
-        dep_opts: list,
-        only_compile: bool = True,
-    ) -> None:
-        super().__init__(
-            node_id,
-            opt_kwargs,
-            source_kwargs,
-            dep_opts,
-            only_compile,
-        )
-<<<<<<< HEAD
+
+    def __init__(
+        self,
+        node_id: str,
+        opt_kwargs: dict,
+        source_kwargs: dict,
+        dep_opts: list,
+        only_compile: bool = True,
+    ) -> None:
+        super().__init__(
+            node_id,
+            opt_kwargs,
+            source_kwargs,
+            dep_opts,
+            only_compile,
+        )
         self.service_func = partial(dashscope_text_to_audio, **self.opt_kwargs)
 
     def compile(self) -> dict:
@@ -1070,7 +1060,31 @@
             "inits": f"{self.var_name} = partial(dashscope_text_to_image,"
             f" {kwarg_converter(self.opt_kwargs)})",
             "execs": "",
-=======
+        }
+
+
+class ImageCompositionNode(WorkflowNode):
+    """
+    Image Composition Node
+    """
+
+    node_type = WorkflowNodeType.TOOL
+
+    def __init__(
+        self,
+        node_id: str,
+        opt_kwargs: dict,
+        source_kwargs: dict,
+        dep_opts: list,
+        only_compile: bool = True,
+    ) -> None:
+        super().__init__(
+            node_id,
+            opt_kwargs,
+            source_kwargs,
+            dep_opts,
+            only_compile,
+        )
         self.pipeline = partial(stitch_images_with_grid, **self.opt_kwargs)
 
     def __call__(self, x: dict = None) -> dict:
@@ -1085,7 +1099,6 @@
             f", {kwarg_converter(self.opt_kwargs)})",
             "execs": f"{DEFAULT_FLOW_VAR} = {self.var_name}"
             f"([{DEFAULT_FLOW_VAR}])",
->>>>>>> 0d6a728c
         }
 
 
@@ -1114,12 +1127,9 @@
     "PythonService": PythonServiceNode,
     "ReadTextService": ReadTextServiceNode,
     "WriteTextService": WriteTextServiceNode,
-<<<<<<< HEAD
     "TextToAudioService": TextToAudioServiceNode,
     "TextToImageService": TextToImageServiceNode,
-=======
     "ImageComposition": ImageCompositionNode,
->>>>>>> 0d6a728c
 }
 
 
