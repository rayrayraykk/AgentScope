--- conflicted
+++ resolved
@@ -994,15 +994,8 @@
         }
 
 
-<<<<<<< HEAD
 class PostNode(WorkflowNode):
     """Post Node"""
-=======
-class ImageCompositionNode(WorkflowNode):
-    """
-    Image Composition Node
-    """
->>>>>>> 0d6a728c
 
     node_type = WorkflowNodeType.TOOL
 
@@ -1021,7 +1014,6 @@
             dep_opts,
             only_compile,
         )
-<<<<<<< HEAD
 
         if "kwargs" in self.opt_kwargs:
             kwargs = ast.literal_eval(self.opt_kwargs["kwargs"].strip())
@@ -1039,16 +1031,12 @@
                         self.opt_kwargs[k] = ast.literal_eval(v)
 
         self.pipeline = partial(web_post, **self.opt_kwargs)
-=======
-        self.pipeline = partial(stitch_images_with_grid, **self.opt_kwargs)
->>>>>>> 0d6a728c
-
-    def __call__(self, x: dict = None) -> dict:
-        return self.pipeline(x)
-
-    def compile(self) -> dict:
-        return {
-<<<<<<< HEAD
+
+    def __call__(self, x: dict = None) -> dict:
+        return self.pipeline(x)
+
+    def compile(self) -> dict:
+        return {
             "imports": "from agentscope.studio.tools.web_post import "
             "web_post\n"
             "from functools import partial",
@@ -1056,7 +1044,38 @@
             f"{kwarg_converter(self.opt_kwargs)})",
             "execs": f"{DEFAULT_FLOW_VAR} = {self.var_name}(msg="
             f"{DEFAULT_FLOW_VAR})",
-=======
+        }
+
+
+class ImageCompositionNode(WorkflowNode):
+    """
+    Image Composition Node
+    """
+
+    node_type = WorkflowNodeType.TOOL
+
+    def __init__(
+        self,
+        node_id: str,
+        opt_kwargs: dict,
+        source_kwargs: dict,
+        dep_opts: list,
+        only_compile: bool = True,
+    ) -> None:
+        super().__init__(
+            node_id,
+            opt_kwargs,
+            source_kwargs,
+            dep_opts,
+            only_compile,
+        )
+        self.pipeline = partial(stitch_images_with_grid, **self.opt_kwargs)
+
+    def __call__(self, x: dict = None) -> dict:
+        return self.pipeline(x)
+
+    def compile(self) -> dict:
+        return {
             "imports": "from agentscope.studio.tools.image_composition import "
             "stitch_images_with_grid\n"
             "from functools import partial\n",
@@ -1064,7 +1083,6 @@
             f", {kwarg_converter(self.opt_kwargs)})",
             "execs": f"{DEFAULT_FLOW_VAR} = {self.var_name}"
             f"([{DEFAULT_FLOW_VAR}])",
->>>>>>> 0d6a728c
         }
 
 
@@ -1093,11 +1111,8 @@
     "PythonService": PythonServiceNode,
     "ReadTextService": ReadTextServiceNode,
     "WriteTextService": WriteTextServiceNode,
-<<<<<<< HEAD
     "Post": PostNode,
-=======
     "ImageComposition": ImageCompositionNode,
->>>>>>> 0d6a728c
 }
 
 
